--- conflicted
+++ resolved
@@ -26,13 +26,8 @@
 {
     erpc_assert(s_erpc_call_in_progress &&
            "If you want use default pre cb action, do not forget call erpc_init_call_progress_detection_default.");
-<<<<<<< HEAD
-    s_erpc_call_in_progress->get(s_erpc_call_in_progress->kWaitForever);
+    (void)s_erpc_call_in_progress->get(s_erpc_call_in_progress->kWaitForever);
     erpc_assert(s_erpc_call_timer_cb &&
-=======
-    (void)s_erpc_call_in_progress->get(s_erpc_call_in_progress->kWaitForever);
-    assert(s_erpc_call_timer_cb &&
->>>>>>> 0f1a6387
            "If you want use default pre cb action, do not forget call erpc_init_call_progress_detection_default.");
     xTimerStart(s_erpc_call_timer_cb, 0);
 }
@@ -45,22 +40,14 @@
 
 static void erpc_call_timer_cb_default(TimerHandle_t xTimer)
 {
-<<<<<<< HEAD
-    erpc_assert(1 != 1 && "eRPC task freezed.");
-=======
     (void)xTimer;
-    assert(1 && "eRPC task freezed.");
->>>>>>> 0f1a6387
+    erpc_assert(1 && "eRPC task freezed.");
 }
 
 void erpc_init_call_progress_detection_default(
     erpc_call_timer_cb_default_t erpc_call_timer_cb = erpc_call_timer_cb_default,
     uint32_t waitTimeMs = (5U * 60U * 1000U))
 {
-<<<<<<< HEAD
-    s_erpc_call_in_progress = new Semaphore(1);
-    erpc_assert(s_erpc_call_in_progress && "Creating eRPC semaphore failed.");
-=======
     const uint32_t semaphoreCount = 1;
 #if ERPC_ALLOCATION_POLICY == ERPC_ALLOCATION_POLICY_DYNAMIC
     s_erpc_call_in_progress = new Semaphore(semaphoreCount);
@@ -68,8 +55,7 @@
     s_semaphore.construct(semaphoreCount);
     s_erpc_call_in_progress = s_semaphore.get();
 #endif
-    assert(s_erpc_call_in_progress && "Creating eRPC semaphore failed.");
->>>>>>> 0f1a6387
+    erpc_assert(s_erpc_call_in_progress && "Creating eRPC semaphore failed.");
 
 #if ERPC_ALLOCATION_POLICY == ERPC_ALLOCATION_POLICY_STATIC
     s_erpc_call_timer_cb = xTimerCreateStatic("Erpc client call timer", waitTimeMs / portTICK_PERIOD_MS, pdFALSE, NULL,
@@ -77,12 +63,8 @@
 #else
     s_erpc_call_timer_cb =
         xTimerCreate("Erpc client call timer", waitTimeMs / portTICK_PERIOD_MS, pdFALSE, NULL, erpc_call_timer_cb);
-<<<<<<< HEAD
+#endif
     erpc_assert(s_erpc_call_timer_cb && "Creating eRPC timer failed.");
-=======
-#endif
-    assert(s_erpc_call_timer_cb && "Creating eRPC timer failed.");
->>>>>>> 0f1a6387
 }
 
 void erpc_deinit_call_progress_detection_default(void)
