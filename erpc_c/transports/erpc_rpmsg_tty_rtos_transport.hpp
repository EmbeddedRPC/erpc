/*
 * Copyright (c) 2016, Freescale Semiconductor, Inc.
 * Copyright 2020 NXP
 * All rights reserved.
 *
 *
 * SPDX-License-Identifier: BSD-3-Clause
 */

#ifndef _EMBEDDED_RPC__RPMSG_LITE_TTY_RTOS_TRANSPORT_H_
#define _EMBEDDED_RPC__RPMSG_LITE_TTY_RTOS_TRANSPORT_H_

#include "erpc_crc16.hpp"
#include "erpc_framed_transport.hpp"
#include "erpc_message_buffer.hpp"
#include "erpc_rpmsg_lite_base.hpp"

extern "C" {
#include "rpmsg_lite.h"
#include "rpmsg_queue.h"
}

/*!
 * @addtogroup rpmsg_tty_rtos_transport
 * @{
 * @file
 */

////////////////////////////////////////////////////////////////////////////////
// Definitions
////////////////////////////////////////////////////////////////////////////////

////////////////////////////////////////////////////////////////////////////////
// Classes
////////////////////////////////////////////////////////////////////////////////

namespace erpc {
/*!
 * @brief Transport that uses RPMsg zero copy RTOS API for interprocessor
 * messaging.
 *
 * @ingroup rpmsg_tty_rtos_transport
 */
class RPMsgTTYRTOSTransport : public FramedTransport, public RPMsgBase
{
public:
    /*!
     * @brief Constructor.
     *
     * This function initializes object attributes.
     */
    RPMsgTTYRTOSTransport(void);

    /*!
     * @brief RPMsgRTOSTransport destructor
     */
    virtual ~RPMsgTTYRTOSTransport(void);

    /*!
     * @brief This function call RPMsg rtos init function - as RPMsg master
     *
     * @param[in] src_addr Source address.
     * @param[in] dst_addr Destination address.
     * @param[in] base_address RPMsg base address in the shared memory.
     * @param[in] length RPMsg shared memory region length.
     * @param[in] rpmsg_link_id Selection between what cores the communication
     * will occur.
     *
     * @retval kErpcStatus_Success When rpmsg init function was executed
     * successfully.
     * @retval kErpcStatus_InitFailed When rpmsg init function wasn't executed
     * successfully.
     */
    virtual erpc_status_t init(uint32_t src_addr, uint32_t dst_addr, void *base_address, uint32_t length,
                               uint32_t rpmsg_link_id);

    /*!
     * @brief This function call RPMsg rtos init function - as RPMsg remote
     *
     * @param[in] src_addr Source address.
     * @param[in] dst_addr Destination address.
     * @param[in] base_address RPMsg base address in the shared memory.
     * @param[in] rpmsg_link_id Selection between what cores the communication
     * will occur.
     * @param[in] ready_cb Callback called after RPMsg init is done and the core
     * is ready.
     * @param[in] nameservice_name Name of the nameservice channel to be announced
     *                             to the other core.
     *
     * @retval kErpcStatus_Success When rpmsg init function was executed
     * successfully.
     * @retval kErpcStatus_InitFailed When rpmsg init function wasn't executed
     * successfully.
     */
    virtual erpc_status_t init(uint32_t src_addr, uint32_t dst_addr, void *base_address, uint32_t rpmsg_link_id,
                               void (*ready_cb)(void), char *nameservice_name);

protected:
    uint32_t m_dst_addr;                     /*!< Destination address used by rpmsg. */
    rpmsg_queue_handle m_rpmsg_queue;        /*!< Handle of RPMsg queue. */
    struct rpmsg_lite_endpoint *m_rpmsg_ept; /*!< Pointer to RPMsg Lite Endpoint structure. */

    using FramedTransport::underlyingReceive;
    using FramedTransport::underlyingSend;

    /*!
     * @brief Adds ability to framed transport to overwrite MessageBuffer when receiving data.
     *
     * Usually we don't want to do that.
     *
     * @param message MessageBuffer to send.
     * @param size size of message to send.
     * @param offset data start address offset
     *
     * @return erpc_status_t kErpcStatus_Success when it finished successful otherwise error.
     */
    virtual erpc_status_t underlyingReceive(MessageBuffer *message, uint32_t size, uint32_t offset) override;

    /*!
     * @brief Adds ability to framed transport to overwrite MessageBuffer when sending data.
     *
     * Usually we don't want to do that.
     *
     * @param message MessageBuffer to send.
     * @param size size of message to send.
     * @param offset data start address offset
     *
     * @return erpc_status_t kErpcStatus_Success when it finished successful otherwise error.
     */
    virtual erpc_status_t underlyingSend(MessageBuffer *message, uint32_t size, uint32_t offset) override;

    /*!
     * @brief This function read data.
     *
     * @param[inout] data Preallocated buffer for receiving data.
     * @param[in] size Size of data to read.
     *
     * @retval #kErpcStatus_Success When data was read successfully.
     * @retval #kErpcStatus_ReceiveFailed When reading data ends with error.
     * @retval #kErpcStatus_ConnectionClosed Peer closed the connection.
     */
    virtual erpc_status_t underlyingReceive(uint8_t *data, uint32_t size) override;

    /*!
     * @brief This function writes data.
     *
     * @param[in] data Buffer to send.
     * @param[in] size Size of data to send.
     *
     * @retval #kErpcStatus_Success When data was written successfully.
     * @retval #kErpcStatus_SendFailed When writing data ends with error.
     * @retval #kErpcStatus_ConnectionClosed Peer closed the connection.
     */
<<<<<<< HEAD
    virtual Crc16 *getCrc16(void) override;

protected:
    uint32_t m_dst_addr;                     /*!< Destination address used by rpmsg. */
    rpmsg_queue_handle m_rpmsg_queue;        /*!< Handle of RPMsg queue. */
    struct rpmsg_lite_endpoint *m_rpmsg_ept; /*!< Pointer to RPMsg Lite Endpoint structure. */
    Crc16 *m_crcImpl;                        //!< CRC object.
=======
    virtual erpc_status_t underlyingSend(const uint8_t *data, uint32_t size) override;
>>>>>>> 958569be
};

} // namespace erpc

/*! @} */

#endif // _EMBEDDED_RPC__RPMSG_LITE_TTY_RTOS_TRANSPORT_H_<|MERGE_RESOLUTION|>--- conflicted
+++ resolved
@@ -151,17 +151,7 @@
      * @retval #kErpcStatus_SendFailed When writing data ends with error.
      * @retval #kErpcStatus_ConnectionClosed Peer closed the connection.
      */
-<<<<<<< HEAD
-    virtual Crc16 *getCrc16(void) override;
-
-protected:
-    uint32_t m_dst_addr;                     /*!< Destination address used by rpmsg. */
-    rpmsg_queue_handle m_rpmsg_queue;        /*!< Handle of RPMsg queue. */
-    struct rpmsg_lite_endpoint *m_rpmsg_ept; /*!< Pointer to RPMsg Lite Endpoint structure. */
-    Crc16 *m_crcImpl;                        //!< CRC object.
-=======
     virtual erpc_status_t underlyingSend(const uint8_t *data, uint32_t size) override;
->>>>>>> 958569be
 };
 
 } // namespace erpc
