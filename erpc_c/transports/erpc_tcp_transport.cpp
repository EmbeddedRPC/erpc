--- conflicted
+++ resolved
@@ -89,12 +89,7 @@
     }
 
     // Fill in hints structure for getaddrinfo.
-<<<<<<< HEAD
     struct addrinfo hints = { };
-=======
-    struct addrinfo hints;
-    memset(&hints, 0, sizeof(struct addrinfo));
->>>>>>> 6129df64
     hints.ai_flags = AI_NUMERICSERV;
     hints.ai_family = PF_UNSPEC;
     hints.ai_socktype = SOCK_STREAM;
