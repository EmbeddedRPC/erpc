--- conflicted
+++ resolved
@@ -1,6 +1,6 @@
 /*
  * Copyright (c) 2015-2021, Freescale Semiconductor, Inc.
- * Copyright 2016-2023 NXP
+ * Copyright 2016-2022 NXP
  * Copyright 2021 ACRIOS Systems s.r.o.
  * All rights reserved.
  *
@@ -39,18 +39,7 @@
     return RL_HOLD;
 }
 
-<<<<<<< HEAD
-RPMsgTransport::RPMsgTransport(void)
-: Transport()
-, RPMsgBase()
-, m_dst_addr(0)
-, m_rpmsg_ept(NULL)
-, m_crcImpl(NULL)
-{
-}
-=======
 RPMsgTransport::RPMsgTransport(void) : RPMsgBase(), Transport(), m_dst_addr(0), m_rpmsg_ept(NULL), m_crcImpl(NULL) {}
->>>>>>> 685c5277
 
 RPMsgTransport::~RPMsgTransport(void)
 {
