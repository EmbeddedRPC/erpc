/*
 * The Clear BSD License
 * Copyright (c) 2014-2016, Freescale Semiconductor, Inc.
 * Copyright 2016-2017 NXP
 * All rights reserved.
 *
<<<<<<< HEAD
 * 
 * Redistribution and use in source and binary forms, with or without modification,
 * are permitted (subject to the limitations in the disclaimer below) provided
 *  that the following conditions are met:
=======
 *
 * Redistribution and use in source and binary forms, with or without modification,
 * are permitted (subject to the limitations in the disclaimer below) provided
 * that the following conditions are met:
>>>>>>> 65fd1ee6
 *
 * o Redistributions of source code must retain the above copyright notice, this list
 *   of conditions and the following disclaimer.
 *
 * o Redistributions in binary form must reproduce the above copyright notice, this
 *   list of conditions and the following disclaimer in the documentation and/or
 *   other materials provided with the distribution.
 *
 * o Neither the name of the copyright holder nor the names of its
 *   contributors may be used to endorse or promote products derived from this
 *   software without specific prior written permission.
 *
 * NO EXPRESS OR IMPLIED LICENSES TO ANY PARTY'S PATENT RIGHTS ARE GRANTED BY THIS LICENSE.
 * THIS SOFTWARE IS PROVIDED BY THE COPYRIGHT HOLDERS AND CONTRIBUTORS "AS IS" AND
 * ANY EXPRESS OR IMPLIED WARRANTIES, INCLUDING, BUT NOT LIMITED TO, THE IMPLIED
 * WARRANTIES OF MERCHANTABILITY AND FITNESS FOR A PARTICULAR PURPOSE ARE
 * DISCLAIMED. IN NO EVENT SHALL THE COPYRIGHT HOLDER OR CONTRIBUTORS BE LIABLE FOR
 * ANY DIRECT, INDIRECT, INCIDENTAL, SPECIAL, EXEMPLARY, OR CONSEQUENTIAL DAMAGES
 * (INCLUDING, BUT NOT LIMITED TO, PROCUREMENT OF SUBSTITUTE GOODS OR SERVICES;
 * LOSS OF USE, DATA, OR PROFITS; OR BUSINESS INTERRUPTION) HOWEVER CAUSED AND ON
 * ANY THEORY OF LIABILITY, WHETHER IN CONTRACT, STRICT LIABILITY, OR TORT
 * (INCLUDING NEGLIGENCE OR OTHERWISE) ARISING IN ANY WAY OUT OF THE USE OF THIS
 * SOFTWARE, EVEN IF ADVISED OF THE POSSIBILITY OF SUCH DAMAGE.
 */
#include "erpc_manually_constructed.h"
#include "erpc_rpmsg_lite_rtos_transport.h"
#include "erpc_transport_setup.h"

using namespace erpc;

////////////////////////////////////////////////////////////////////////////////
// Variables
////////////////////////////////////////////////////////////////////////////////

#if !defined(SH_MEM_TOTAL_SIZE)
#define SH_MEM_TOTAL_SIZE (6144)
#endif

#if defined(__ICCARM__) /* IAR Workbench */
#pragma location = "rpmsg_sh_mem_section"
char rpmsg_lite_base[SH_MEM_TOTAL_SIZE];
#elif defined(__GNUC__) /* LPCXpresso */
char rpmsg_lite_base[SH_MEM_TOTAL_SIZE] __attribute__((section(".noinit.$rpmsg_sh_mem")));
#elif defined(__CC_ARM) /* Keil MDK */
char rpmsg_lite_base[SH_MEM_TOTAL_SIZE] __attribute__((section("rpmsg_sh_mem_section")));
#else
#error "RPMsg: Please provide your definition of rpmsg_lite_base[]!"
#endif

static ManuallyConstructed<RPMsgRTOSTransport> s_transport;

////////////////////////////////////////////////////////////////////////////////
// Code
////////////////////////////////////////////////////////////////////////////////

erpc_transport_t erpc_transport_rpmsg_lite_rtos_master_init(unsigned long src_addr, unsigned long dst_addr,
                                                            int rpmsg_link_id)
{
    s_transport.construct();
    if (s_transport->init(src_addr, dst_addr, rpmsg_lite_base, SH_MEM_TOTAL_SIZE, rpmsg_link_id) == kErpcStatus_Success)
    {
        return reinterpret_cast<erpc_transport_t>(s_transport.get());
    }
    return NULL;
}<|MERGE_RESOLUTION|>--- conflicted
+++ resolved
@@ -4,17 +4,10 @@
  * Copyright 2016-2017 NXP
  * All rights reserved.
  *
-<<<<<<< HEAD
- * 
- * Redistribution and use in source and binary forms, with or without modification,
- * are permitted (subject to the limitations in the disclaimer below) provided
- *  that the following conditions are met:
-=======
  *
  * Redistribution and use in source and binary forms, with or without modification,
  * are permitted (subject to the limitations in the disclaimer below) provided
  * that the following conditions are met:
->>>>>>> 65fd1ee6
  *
  * o Redistributions of source code must retain the above copyright notice, this list
  *   of conditions and the following disclaimer.
