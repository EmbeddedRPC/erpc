--- conflicted
+++ resolved
@@ -176,21 +176,13 @@
  *                          rpmsg_platform.h.
  * @param[in] ready Callback function, which gets called, when RPMsg is
  *                  initialized and master core can be notified.
+ * @param[in] nameservice_name Name of the nameservice channel to be announced
+ *                             to the other core.
  *
  * @return Return NULL or erpc_transport_t instance pointer.
  */
 erpc_transport_t erpc_transport_rpmsg_lite_rtos_remote_init(
-<<<<<<< HEAD
-    unsigned long src_addr, unsigned long dst_addr, void *start_address,
-    int rpmsg_link_id, rpmsg_ready_cb ready);
-=======
     unsigned long src_addr, unsigned long dst_addr, void *start_address, int rpmsg_link_id, rpmsg_ready_cb ready, char *nameservice_name);
-
-//@}
-
-//! @name RPMsg transport setup
-//@{
->>>>>>> 91b78181
 
 /*!
  * @brief Create an RPMsg-Lite TTY transport.
