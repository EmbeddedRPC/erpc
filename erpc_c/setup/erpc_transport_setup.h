--- conflicted
+++ resolved
@@ -432,7 +432,6 @@
  *
  * @param[in] spidev SPI device name.
  * @param[in] speed_Hz SPI clock speed in Hz.
-<<<<<<< HEAD
  *
  * @return Return NULL or erpc_transport_t instance pointer.
  */
@@ -443,18 +442,6 @@
  *
  * @param[in] transport Transport which was initialized with init function.
  */
-=======
- *
- * @return Return NULL or erpc_transport_t instance pointer.
- */
-erpc_transport_t erpc_transport_spidev_master_init(const char *spidev, uint32_t speed_Hz);
-
-/*!
- * @brief Deinitialize SPIdev transport.
- *
- * @param[in] transport Transport which was initialized with init function.
- */
->>>>>>> 85d3dd86
 void erpc_transport_spidev_master_deinit(erpc_transport_t transport);
 
 //@}
@@ -521,8 +508,6 @@
  */
 void erpc_transport_cmsis_uart_deinit(erpc_transport_t transport);
 
-<<<<<<< HEAD
-=======
 /*!
  * @brief Create a Zephyr UART transport.
  *
@@ -535,7 +520,6 @@
  */
 erpc_transport_t erpc_transport_zephyr_uart_init(void *dev);
 
->>>>>>> 85d3dd86
 //@}
 
 //! @name USB CDC transport setup
