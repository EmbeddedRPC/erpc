--- conflicted
+++ resolved
@@ -54,7 +54,6 @@
     const T *get(void) const { return (m_isConstructed) ? reinterpret_cast<const T *>(&m_storage) : nullptr; }
     T *operator->(void) { return get(); }
     const T *operator->(void) const { return get(); }
-<<<<<<< HEAD
     T &operator*(void)
     {
         if (m_isConstructed)
@@ -79,10 +78,6 @@
             return reinterpret_cast<const T &>(m_storage);
         };
     }
-=======
-    T &operator*(void) { return *get(); }
-    const T &operator*(void) const { return *get(); }
->>>>>>> 1429addf
     operator T *(void) { return get(); }
     operator const T *(void) const { return get(); }
     //@}
@@ -139,7 +134,9 @@
     template <typename A1, typename A2, typename A3, typename A4, typename A5, typename A6>
     void construct(const A1 &a1, const A2 &a2, const A3 &a3, const A4 &a4, const A5 &a5, const A6 &a6)
     {
+        destroy();
         new (m_storage) T(a1, a2, a3, a4, a5, a6);
+        m_isConstructed = true;
     }
     //@}
 
