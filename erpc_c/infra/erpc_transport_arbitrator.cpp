--- conflicted
+++ resolved
@@ -8,13 +8,9 @@
  * SPDX-License-Identifier: BSD-3-Clause
  */
 #include "erpc_transport_arbitrator.h"
-<<<<<<< HEAD
 #include "erpc_config_internal.h"
 #include "erpc_config.h"
-=======
-
 #include "erpc_manually_constructed.h"
->>>>>>> 0f1a6387
 
 #include <cstdio>
 #include <string>
@@ -58,7 +54,7 @@
 
 bool TransportArbitrator::hasMessage(void)
 {
-    assert(m_sharedTransport && "shared transport is not set");
+    erpc_assert(m_sharedTransport && "shared transport is not set");
 
     return m_sharedTransport->hasMessage();
 }
@@ -163,11 +159,7 @@
 
 erpc_status_t TransportArbitrator::clientReceive(client_token_t token)
 {
-<<<<<<< HEAD
-    erpc_assert(token != 0 && "invalid client token");
-=======
-    assert((token != 0) && "invalid client token");
->>>>>>> 0f1a6387
+    erpc_assert((token != 0) && "invalid client token");
 
     // Convert token to pointer to info struct for this client receive request.
     PendingClientInfo *info = reinterpret_cast<PendingClientInfo *>(token);
