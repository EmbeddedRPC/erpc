--- conflicted
+++ resolved
@@ -192,20 +192,8 @@
     }
 
     // Add to active list.
-<<<<<<< HEAD
-	info->m_next = m_clientList;
-	m_clientList = info;
-=======
-    if (m_clientList == NULL)
-    {
-        m_clientList = info;
-    }
-    else
-    {
-        info->m_next = m_clientList;
-        m_clientList = info;
-    }
->>>>>>> 0f1a6387
+	  info->m_next = m_clientList;
+	  m_clientList = info;
 
     return info;
 }
