/*
 * Copyright (c) 2014-2016, Freescale Semiconductor, Inc.
 * Copyright 2016-2021 NXP
 * Copyright 2021 ACRIOS Systems s.r.o.
 * All rights reserved.
 *
 *
 * SPDX-License-Identifier: BSD-3-Clause
 */

#include "erpc_message_buffer.h"
#include "erpc_config.h"

#include <cstring>

using namespace erpc;
using namespace std;

////////////////////////////////////////////////////////////////////////////////
// Code
////////////////////////////////////////////////////////////////////////////////

erpc_status_t MessageBuffer::read(uint16_t offset, void *data, uint32_t length)
{
    erpc_status_t err;

    if ((offset + length) > m_len)
    {
        err = kErpcStatus_BufferOverrun;
    }
    else
    {
        if (length > 0U)
        {
            (void)memcpy(data, &m_buf[offset], length);
        }

        err = kErpcStatus_Success;
    }

    return err;
}

erpc_status_t MessageBuffer::write(uint16_t offset, const void *data, uint32_t length)
{
    erpc_status_t err;

    if ((offset + length) > m_len)
    {
        err = kErpcStatus_BufferOverrun;
    }
    else
    {
        if (length > 0U)
        {
            (void)memcpy(m_buf, data, length);
        }

        err = kErpcStatus_Success;
    }

    return err;
}

erpc_status_t MessageBuffer::copy(const MessageBuffer *other)
{
<<<<<<< HEAD
    erpc_assert(m_len >= other->m_len);
=======
    assert(m_len >= other->m_len);

>>>>>>> 0f1a6387
    m_used = other->m_used;
    (void)memcpy(m_buf, other->m_buf, m_used);

    return kErpcStatus_Success;
}

void MessageBuffer::swap(MessageBuffer *other)
{
<<<<<<< HEAD
    erpc_assert(other);
=======
    assert(other);

>>>>>>> 0f1a6387
    MessageBuffer temp(*other);

    other->m_len = m_len;
    other->m_used = m_used;
    other->m_buf = m_buf;
    m_len = temp.m_len;
    m_used = temp.m_used;
    m_buf = temp.m_buf;
}

void MessageBuffer::Cursor::set(MessageBuffer *buffer)
{
    m_buffer = buffer;
    // RPMSG when nested calls are enabled can set NULL buffer.
    // erpc_assert(buffer->get() && "Data buffer wasn't set to MessageBuffer.");
    // receive function should return err if it couldn't set data buffer.
    m_pos = buffer->get();
    m_remaining = buffer->getLength();
}

erpc_status_t MessageBuffer::Cursor::read(void *data, uint32_t length)
{
<<<<<<< HEAD
    erpc_assert(m_pos && "Data buffer wasn't set to MessageBuffer.");
=======
    assert(m_pos && "Data buffer wasn't set to MessageBuffer.");

    erpc_status_t err;

>>>>>>> 0f1a6387
    if (m_remaining < length)
    {
        err = kErpcStatus_BufferOverrun;
    }
    else
    {
        (void)memcpy(data, m_pos, length);
        m_pos += length;
        m_remaining -= length;

        err = kErpcStatus_Success;
    }

    return err;
}

erpc_status_t MessageBuffer::Cursor::write(const void *data, uint32_t length)
{
<<<<<<< HEAD
    erpc_assert(m_pos && "Data buffer wasn't set to MessageBuffer.");
=======
    assert(m_pos && "Data buffer wasn't set to MessageBuffer.");

    erpc_status_t err;

>>>>>>> 0f1a6387
    if (length > m_remaining)
    {
        err = kErpcStatus_BufferOverrun;
    }
    else
    {
        (void)memcpy(m_pos, data, length);
        m_pos += length;
        m_remaining -= length;
        m_buffer->setUsed(m_buffer->getUsed() + length);

        err = kErpcStatus_Success;
    }

    return err;
}

erpc_status_t MessageBufferFactory::prepareServerBufferForSend(MessageBuffer *message)
{
    message->setUsed(0);
    return kErpcStatus_Success;
}<|MERGE_RESOLUTION|>--- conflicted
+++ resolved
@@ -64,12 +64,8 @@
 
 erpc_status_t MessageBuffer::copy(const MessageBuffer *other)
 {
-<<<<<<< HEAD
     erpc_assert(m_len >= other->m_len);
-=======
-    assert(m_len >= other->m_len);
 
->>>>>>> 0f1a6387
     m_used = other->m_used;
     (void)memcpy(m_buf, other->m_buf, m_used);
 
@@ -78,12 +74,8 @@
 
 void MessageBuffer::swap(MessageBuffer *other)
 {
-<<<<<<< HEAD
     erpc_assert(other);
-=======
-    assert(other);
 
->>>>>>> 0f1a6387
     MessageBuffer temp(*other);
 
     other->m_len = m_len;
@@ -106,14 +98,10 @@
 
 erpc_status_t MessageBuffer::Cursor::read(void *data, uint32_t length)
 {
-<<<<<<< HEAD
     erpc_assert(m_pos && "Data buffer wasn't set to MessageBuffer.");
-=======
-    assert(m_pos && "Data buffer wasn't set to MessageBuffer.");
 
     erpc_status_t err;
 
->>>>>>> 0f1a6387
     if (m_remaining < length)
     {
         err = kErpcStatus_BufferOverrun;
@@ -132,14 +120,10 @@
 
 erpc_status_t MessageBuffer::Cursor::write(const void *data, uint32_t length)
 {
-<<<<<<< HEAD
     erpc_assert(m_pos && "Data buffer wasn't set to MessageBuffer.");
-=======
-    assert(m_pos && "Data buffer wasn't set to MessageBuffer.");
 
     erpc_status_t err;
 
->>>>>>> 0f1a6387
     if (length > m_remaining)
     {
         err = kErpcStatus_BufferOverrun;
