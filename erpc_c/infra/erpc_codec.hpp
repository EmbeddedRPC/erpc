/*
 * Copyright (c) 2014, Freescale Semiconductor, Inc.
 * Copyright 2016-2021 NXP
 * Copyright 2021 ACRIOS Systems s.r.o.
 * All rights reserved.
 *
 *
 * SPDX-License-Identifier: BSD-3-Clause
 */

#ifndef _EMBEDDED_RPC__CODEC_H_
#define _EMBEDDED_RPC__CODEC_H_

#include "erpc_common.h"
#include "erpc_message_buffer.hpp"
#include "erpc_transport.hpp"

#include <cstdint>
#include <cstring>

/*!
 * @addtogroup infra_codec
 * @{
 * @file
 */

////////////////////////////////////////////////////////////////////////////////
// Classes
////////////////////////////////////////////////////////////////////////////////

namespace erpc {
/*!
 * @brief Types of messages that can be encoded.
 */
enum class message_type_t
{
    kInvocationMessage = 0,
    kOnewayMessage,
    kReplyMessage,
    kNotificationMessage
};

typedef void *funPtr;          // Pointer to functions
typedef funPtr *arrayOfFunPtr; // Pointer to array of functions

/*!
 * @brief Abstract serialization encoder/decoder interface.
 *
 * Codecs write to or read from a MessageBuffer.
 *
 * @ingroup infra_codec
 */
class Codec
{
public:
    /*!
     * @brief Constructor.
     *
     * This function initializes object attributes.
     */
<<<<<<< HEAD
    Codec(void) : m_buffer(), m_cursor(), m_status(kErpcStatus_Success) {}
=======
    Codec(void)
    : m_cursor()
    , m_status(kErpcStatus_Success)
    {
    }
>>>>>>> 958569be

    /*!
     * @brief Codec destructor
     */
    virtual ~Codec(void) {}

    /*!
     * @brief Return message buffer used for read and write data.
     *
     * @return Pointer to used message buffer.
     */
    MessageBuffer getBuffer(void) { return m_cursor.getBuffer(); }

    MessageBuffer &getBufferRef(void) { return m_cursor.getBufferRef(); }

    /*!
     * @brief Prototype for set message buffer used for read and write data.
     *
     * @param[in] buf Message buffer to set.
     * @param[in] skip How many bytes to skip from reading.
     */
    virtual void setBuffer(MessageBuffer &buf, uint8_t skip = 0)
    {
        m_cursor.setBuffer(buf, skip);
        m_status = kErpcStatus_Success;
    }

    /*!
     * @brief Reset the codec to initial state.
     *
     * @param[in] skip How many bytes to skip from reading.
     */
    virtual void reset(uint8_t skip = 0)
    {
        MessageBuffer buffer = m_cursor.getBuffer();
        m_cursor.setBuffer(buffer, skip);
        m_status = kErpcStatus_Success;
    }

    /*!
     * @brief Return current status of eRPC message processing.
     *
     * @return Current status of eRPC message processing.
     */
    erpc_status_t getStatus(void) { return m_status; }

    /*!
     * @brief Return bool value representing current status.
     *
     * @retval True Current status value is kErpcStatus_Success.
     * @retval False Current status is other than kErpcStatus_Success.
     */
    bool isStatusOk(void) { return (m_status == kErpcStatus_Success); }

    /*!
     * @brief Set current status of eRPC message processing to given value.
     *
     * @param[in] status New current value.
     */
    void updateStatus(erpc_status_t status)
    {
        if (isStatusOk())
        {
            m_status = status;
        }
    }

    //! @name Encoding
    //@{
    /*!
     * @brief Prototype for write header of message.
     *
     * @param[in] type Type of message.
     * @param[in] service Which interface is requested.
     * @param[in] request Which function need be called.
     * @param[in] sequence Send sequence number to be sure that
     *                    received message is reply for current request.
     */
    virtual void startWriteMessage(message_type_t type, uint32_t service, uint32_t request, uint32_t sequence) = 0;

    /*!
     * @brief Prototype for write boolean value.
     *
     * @param[in] value Boolean typed value to write.
     */
    virtual void write(bool value) = 0;

    /*!
     * @brief Prototype for write int8_t value.
     *
     * @param[in] value int8_t typed value to write.
     */
    virtual void write(int8_t value) = 0;

    /*!
     * @brief Prototype for write int16_t value.
     *
     * @param[in] value int16_t typed value to write.
     */
    virtual void write(int16_t value) = 0;

    /*!
     * @brief Prototype for write int32_t value.
     *
     * @param[in] value int32_t typed value to write.
     */
    virtual void write(int32_t value) = 0;

    /*!
     * @brief Prototype for write int64_t value.
     *
     * @param[in] value int64_t typed value to write.
     */
    virtual void write(int64_t value) = 0;

    /*!
     * @brief Prototype for write uint8_t value.
     *
     * @param[in] value uint8_t typed value to write.
     */
    virtual void write(uint8_t value) = 0;

    /*!
     * @brief Prototype for write uint16_t value.
     *
     * @param[in] value uint16_t typed value to write.
     */
    virtual void write(uint16_t value) = 0;

    /*!
     * @brief Prototype for write uint32_t value.
     *
     * @param[in] value uint32_t typed value to write.
     */
    virtual void write(uint32_t value) = 0;

    /*!
     * @brief Prototype for write uint64_t value.
     *
     * @param[in] value uint64_t typed value to write.
     */
    virtual void write(uint64_t value) = 0;

    /*!
     * @brief Prototype for write float value.
     *
     * @param[in] value float typed value to write.
     */
    virtual void write(float value) = 0;

    /*!
     * @brief Prototype for write double value.
     *
     * @param[in] value double typed value to write.
     */
    virtual void write(double value) = 0;

    /*!
     * @brief Prototype for write uintptr value.
     *
     * @param[in] value uintptr typed value to write.
     */
    virtual void writePtr(uintptr_t value) = 0;

    /*!
     * @brief Prototype for write string value.
     *
     * @param[in] length of string.
     * @param[in] value string value to write.
     */
    virtual void writeString(uint32_t length, const char *value) = 0;

    /*!
     * @brief Prototype for write binary value.
     *
     * @param[in] length of binary.
     * @param[in] value Binary value to write.
     */
    virtual void writeBinary(uint32_t length, const uint8_t *value) = 0;

    /*!
     * @brief Prototype for start write list.
     *
     * @param[in] length Length of list.
     */
    virtual void startWriteList(uint32_t length) = 0;

    /*!
     * @brief Prototype for start write union.
     *
     * @param[in] discriminator Discriminator of union.
     */
    virtual void startWriteUnion(int32_t discriminator) = 0;

    /*!
     * @brief Writes a flag indicating whether the next value is null.
     *
     * @param[in] isNull Null flag to send.
     */
    virtual void writeNullFlag(bool isNull) = 0;
    //@}

    //! @name Decoding
    //@{
    /*!
     * @brief Prototype for read header of message.
     *
     * @param[in] type Type of message.
     * @param[in] service Which interface was used.
     * @param[in] request Which function was called.
     * @param[in] sequence Returned sequence number to be sure that
     *                     received message is reply for current request.
     */
    virtual void startReadMessage(message_type_t &type, uint32_t &service, uint32_t &request, uint32_t &sequence) = 0;

    /*!
     * @brief Prototype for read boolean value.
     *
     * @param[in] value Boolean typed value to read.
     */
    virtual void read(bool &value) = 0;

    /*!
     * @brief Prototype for read int8_t value.
     *
     * @param[in] value int8_t typed value to read.
     */
    virtual void read(int8_t &value) = 0;

    /*!
     * @brief Prototype for read int16_t value.
     *
     * @param[in] value int16_t typed value to read.
     */
    virtual void read(int16_t &value) = 0;

    /*!
     * @brief Prototype for read int32_t value.
     *
     * @param[in] value int32_t typed value to read.
     */
    virtual void read(int32_t &value) = 0;

    /*!
     * @brief Prototype for read int64_t value.
     *
     * @param[in] value int64_t typed value to read.
     */
    virtual void read(int64_t &value) = 0;

    /*!
     * @brief Prototype for read uint8_t value.
     *
     * @param[in] value uint8_t typed value to read.
     */
    virtual void read(uint8_t &value) = 0;

    /*!
     * @brief Prototype for read uint16_t value.
     *
     * @param[in] value uint16_t typed value to read.
     */
    virtual void read(uint16_t &value) = 0;

    /*!
     * @brief Prototype for read uint32_t value.
     *
     * @param[in] value uint32_t typed value to read.
     */
    virtual void read(uint32_t &value) = 0;

    /*!
     * @brief Prototype for read uint64_t value.
     *
     * @param[in] value uint64_t typed value to read.
     */
    virtual void read(uint64_t &value) = 0;

    /*!
     * @brief Prototype for read float value.
     *
     * @param[in] value float typed value to read.
     */
    virtual void read(float &value) = 0;

    /*!
     * @brief Prototype for read double value.
     *
     * @param[in] value double typed value to read.
     */
    virtual void read(double &value) = 0;

    /*!
     * @brief Prototype for read uintptr value.
     *
     * @param[in] value uintptr typed value to read.
     */
    virtual void readPtr(uintptr_t &value) = 0;

    /*!
     * @brief Prototype for read string value.
     *
     * @param[in] length of string.
     * @param[in] value String value to read.
     */
    virtual void readString(uint32_t &length, char **value) = 0;

    /*!
     * @brief Prototype for read binary value.
     *
     * @param[out] length of binary. 0 can be valid value or in case of error.
     * @param[out] value Binary value to read. Null in case of error.
     */
    virtual void readBinary(uint32_t &length, uint8_t **value) = 0;

    /*!
     * @brief Prototype for start read list.
     *
     * @param[in] length Length of list.
     */
    virtual void startReadList(uint32_t &length) = 0;

    /*!
     * @brief Prototype for start read union.
     *
     * @param[in] discriminator Discriminator of union.
     */
    virtual void startReadUnion(int32_t &discriminator) = 0;

    /*!
     * @brief Reads a flag indicating whether the next value is null.
     *
     * @param[in] isNull Null flag to read.
     */
    virtual void readNullFlag(bool &isNull) = 0;

protected:
    Cursor m_cursor;        /*!< Copy data to message buffers. */
    erpc_status_t m_status; /*!< Status of serialized data. */
};

/*!
 * @brief Abstract interface for codec factory.
 *
 * @ingroup infra_codec
 */
class CodecFactory
{
public:
    /*!
     * @brief Constructor.
     */
    CodecFactory(void) {}

    /*!
     * @brief CodecFactory destructor
     */
    virtual ~CodecFactory(void) {}

    /*!
     * @brief Return created codec.
     *
     * @return Pointer to created codec.
     */
    virtual Codec *create(void) = 0;

    /*!
     * @brief Dispose codec.
     *
     * @param[in] codec Codec to dispose.
     */
    virtual void dispose(Codec *codec) = 0;
};

} // namespace erpc

/*! @} */

#endif // _EMBEDDED_RPC__CODEC_H_<|MERGE_RESOLUTION|>--- conflicted
+++ resolved
@@ -58,15 +58,7 @@
      *
      * This function initializes object attributes.
      */
-<<<<<<< HEAD
-    Codec(void) : m_buffer(), m_cursor(), m_status(kErpcStatus_Success) {}
-=======
-    Codec(void)
-    : m_cursor()
-    , m_status(kErpcStatus_Success)
-    {
-    }
->>>>>>> 958569be
+    Codec(void) : m_cursor(), m_status(kErpcStatus_Success) {}
 
     /*!
      * @brief Codec destructor
