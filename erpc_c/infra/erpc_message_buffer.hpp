--- conflicted
+++ resolved
@@ -192,11 +192,7 @@
      *
      * This function initializes object attributes.
      */
-    Cursor(void)
-    : m_buffer()
-    , m_pos(NULL)
-    {
-    }
+    Cursor(void) : m_buffer(), m_pos(NULL) {}
 
     /*!
      * @brief Constructor.
@@ -205,151 +201,7 @@
      *
      * @param[in] buffer MessageBuffer for sending/receiving.
      */
-    explicit Cursor(MessageBuffer &buffer)
-    : m_buffer(buffer)
-    , m_pos(buffer.get())
-    {
-<<<<<<< HEAD
-    public:
-        /*!
-         * @brief Constructor.
-         *
-         * This function initializes object attributes.
-         */
-        Cursor(void) : m_buffer(NULL), m_pos(NULL) {}
-
-        /*!
-         * @brief Constructor.
-         *
-         * This function initializes object attributes.
-         *
-         * @param[in] buffer MessageBuffer for sending/receiving.
-         */
-        explicit Cursor(MessageBuffer *buffer) : m_buffer(buffer), m_pos(buffer->get()) {}
-
-        /*!
-         * @brief Set message buffer.
-         *
-         * @param[in] buffer Message buffer to set.
-         */
-        void set(MessageBuffer *buffer);
-
-        /*!
-         * @brief Return position in buffer.
-         *
-         * Return position, where it last write/read.
-         *
-         * @return Return position in buffer.
-         */
-        uint8_t *get(void) { return m_pos; }
-
-        /*!
-         * @brief Return position in buffer.
-         *
-         * Return position, where it last write/read.
-         *
-         * @return Return position in buffer.
-         */
-        const uint8_t *get(void) const { return m_pos; }
-
-        /*!
-         * @brief Return remaining free space in current buffer.
-         *
-         * @return Remaining free space in current buffer.
-         */
-        uint16_t getRemaining(void) const { return m_buffer->getLength() - (uint16_t)(m_pos - m_buffer->get()); }
-
-        /*!
-         * @brief Return remaining space from used of current buffer.
-         *
-         * @return Remaining space from used of current buffer.
-         */
-        uint16_t getRemainingUsed(void) const { return m_buffer->getUsed() - (uint16_t)(m_pos - m_buffer->get()); }
-
-        /*!
-         * @brief Read data from current buffer.
-         *
-         * @param[out] data Pointer to value, where copy read data.
-         * @param[in] length How much bytes need be read.
-         *
-         * @retval kErpcStatus_Success
-         * @retval kErpcStatus_BufferOverrun
-         */
-        erpc_status_t read(void *data, uint32_t length);
-
-        /*!
-         * @brief Read data from current buffer.
-         *
-         * @param[out] data Pointer to value to be sent.
-         * @param[in] length How much bytes need be wrote.
-         *
-         * @retval kErpcStatus_Success
-         * @retval kErpcStatus_BufferOverrun
-         */
-        erpc_status_t write(const void *data, uint32_t length);
-
-        /*!
-         * @brief Casting operator return local buffer.
-         */
-        operator uint8_t *(void) { return m_pos; }
-
-        /*!
-         * @brief Casting operator return local buffer.
-         */
-        operator const uint8_t *(void) const { return m_pos; }
-
-        /*!
-         * @brief Array operator return value of buffer at given index.
-         *
-         * @param[in] index Index in buffer.
-         */
-        uint8_t &operator[](int index);
-
-        /*!
-         * @brief Array operator return value of buffer at given index.
-         *
-         * @param[in] index Index in buffer.
-         */
-        const uint8_t &operator[](int index) const;
-
-        /*!
-         * @brief Sum operator return local buffer.
-         *
-         * @param[in] n Summing with n.
-         *
-         * @return Current cursor instance.
-         */
-        Cursor &operator+=(uint16_t n);
-
-        /*!
-         * @brief Subtract operator return local buffer.
-         *
-         * @param[in] n Subtracting with n.
-         *
-         * @return Current cursor instance.
-         */
-        Cursor &operator-=(uint16_t n);
-
-        /*!
-         * @brief Sum +1 operator.
-         *
-         * @return Current cursor instance.
-         */
-        Cursor &operator++(void);
-
-        /*!
-         * @brief Subtract -1 operator.
-         *
-         * @return Current cursor instance.
-         */
-        Cursor &operator--(void);
-
-    private:
-        MessageBuffer *m_buffer; /*!< Buffer for reading or writing data. */
-        uint8_t *m_pos;          /*!< Position in buffer, where it last write/read */
-    };
-=======
-    }
+    explicit Cursor(MessageBuffer &buffer) : m_buffer(buffer), m_pos(buffer.get()) {}
 
     /*!
      * @brief Set message buffer.
@@ -478,7 +330,6 @@
      * @return Current cursor instance.
      */
     Cursor &operator--(void);
->>>>>>> 958569be
 
 private:
     MessageBuffer m_buffer; /*!< Buffer for reading or writing data. */
