/*
 * Copyright 2017 NXP
 * All rights reserved.
 *
 *
 * SPDX-License-Identifier: BSD-3-Clause
 */

#include "Sniffer.hpp"

#include "erpc_c/infra/erpc_message_buffer.hpp"

#include "Logging.hpp"
#include "Utils.hpp"
#include "annotations.h"

#include <cmath>
#include <cstdio>
#include <ctime>
#include <filesystem>
#include <fstream>
#include <iomanip>

using namespace erpcgen;
using namespace erpcsniffer;
using namespace erpc;
using namespace cpptempl;
using namespace std;

////////////////////////////////////////////////////////////////////////////////
// Variables
////////////////////////////////////////////////////////////////////////////////

////////////////////////////////////////////////////////////////////////////////
// Code
////////////////////////////////////////////////////////////////////////////////

erpc_status_t Sniffer::run()
{
    Log::info("receiving messages\n");
    uint64_t n = 0;
    ofstream outputFileStream;

    if (m_outputFilePath)
    {
        openFile(outputFileStream);
    }

    chrono::_V2::system_clock::time_point previousTime(chrono::nanoseconds(0));

    while (m_quantity == 0 || m_quantity > n)
    {
        ++n;

        // Receive message.
        uint8_t buf[1024];
        MessageBuffer message(buf, 1024);
        erpc_status_t result = m_transport->receive(&message);
        chrono::_V2::system_clock::time_point currentTime = chrono::high_resolution_clock::now();
        if (result)
        {
            Log::error("message error %d\n", result);
            return result;
        }

        Log::info("message received\n");
        m_codec->setBuffer(message);

        // Save time when message was received.
        time_t now = chrono::system_clock::to_time_t(currentTime);
        char buffer[80];
        struct tm *timeinfo;
        timeinfo = localtime(&now);
        strftime(buffer, 80, "%T %D", timeinfo);

        // Time difference between current and previous received message.
        string timeDifference =
            format_string("%d", (previousTime.time_since_epoch() == chrono::nanoseconds(0)) ?
                                    0 :
                                    chrono::duration_cast<chrono::nanoseconds>(currentTime - previousTime).count());
        uint32_t timeDifferenceSize = timeDifference.size();
        uint32_t diffCountSpaces = floor((timeDifferenceSize - 1) / 3);
        for (uint32_t i = 1; i <= diffCountSpaces; ++i)
        {
            timeDifference = timeDifference.insert(timeDifferenceSize - i * 3, " ");
        }

        previousTime = currentTime;

        // Analyze message.
        string analyzedMessage = format_string("%lu. ", n);
        result = analyzeMessage(analyzedMessage, timeDifference.c_str(), buffer);
        if (result)
        {
            Log::error("analyzed message error  %d\n", result);
            return result;
        }

        // Print analyzed message.
        printf("%s", analyzedMessage.c_str());

        // Record message into file.
        if (outputFileStream.is_open())
        {
            outputFileStream.write(analyzedMessage.c_str(), analyzedMessage.size());
        }
    }

    if (m_outputFilePath)
    {
        outputFileStream.close();
    }

    return kErpcStatus_Success;
}

void Sniffer::openFile(ofstream &outputFileStream)
{
    filesystem::path outputFilePath = m_outputFilePath;
    filesystem::path outputPath = outputFilePath.parent_path();

    if (!outputPath.empty())
    {
        // TODO: do we have to create a copy of the outputDir here? Doesn't make sense...
        filesystem::create_directories(outputPath);
        if (!filesystem::is_directory(outputPath))
        {
            throw runtime_error(format_string("could not create directory path '%s'", outputPath.c_str()));
        }
    }

    // Open file.
    outputFileStream.open(m_outputFilePath, ofstream::out | ofstream::binary);
    if (!outputFileStream.is_open())
    {
        throw runtime_error(format_string("could not open output file '%s'", m_outputFilePath));
    }
}

erpc_status_t Sniffer::readNullFlag(StructMember *structMember, string &nullFlag)
{
    if (structMember && structMember->findAnnotation(NULLABLE_ANNOTATION, Annotation::program_lang_t::kC) != nullptr)
    {
        bool nullF;
        m_codec->readNullFlag(nullF);
        if (nullF)
        {
            nullFlag = "NULL";
        }
    }
    return m_codec->getStatus();
}

erpc_status_t Sniffer::readSharedAddress(StructMember *structMember, string &address)
{
    erpc_status_t err = kErpcStatus_Success;
    if (structMember->findAnnotation(SHARED_ANNOTATION, Annotation::program_lang_t::kC) != nullptr)
    {
        uintptr_t ptr;
        m_codec->readPtr(ptr);
        err = m_codec->getStatus();
        stringstream sstream;
        sstream << hex << ptr;
        address = "0x" + sstream.str();
    }
    return err;
}

uint8_t Sniffer::countSpaces(uint64_t value)
{
    // log(0) NaN; log(1) = 0 => value < 2 = 2
    return ceil(log((value < 2) ? 2 : value) / log(10));
}

void Sniffer::addSpaces(string &text, uint spacesCount)
{
    string indent = "\n";
    indent = indent.append(spacesCount, ' ');
    replaceAll(text, "\n", indent);
}

erpc_status_t Sniffer::parseDataType(DataType *dataType, string &parsedDataInfo)
{
    erpc_status_t err;
    switch (dataType->getDataType())
    {
        case DataType::data_type_t::kAliasType:
        {
            AliasType *aliasType = dynamic_cast<AliasType *>(dataType);
            assert(aliasType);
            string parseDataInfo;
            err = parseDataType(aliasType->getElementType(), parseDataInfo);
            if (err)
            {
                return err;
            }

            parsedDataInfo = format_string("AliasType '%s':\n", aliasType->getName().c_str()) + parseDataInfo;
            addSpaces(parsedDataInfo, 2);
            break;
        }
        case DataType::data_type_t::kArrayType:
        {
            ArrayType *arrayType = dynamic_cast<ArrayType *>(dataType);
            assert(arrayType);
            uint32_t arraySize = arrayType->getElementCount();
            for (uint32_t i = 0; i < arraySize; ++i)
            {
                string parseDataInfo;
                err = parseDataType(arrayType->getElementType(), parseDataInfo);
                if (err)
                {
                    return err;
                }
                parseDataInfo =
                    format_string("[%u]:", i).append(countSpaces(arraySize) - countSpaces(i + 1), ' ') + parseDataInfo;
                addSpaces(parseDataInfo, countSpaces(arraySize) + 3);
                if (i > 0)
                {
                    parsedDataInfo += "\n";
                }
                parsedDataInfo += parseDataInfo;
            }
            break;
        }
        case DataType::data_type_t::kBuiltinType:
        {
            parsedDataInfo = " value: ";
            BuiltinType *builtinType = dynamic_cast<BuiltinType *>(dataType);
            assert(builtinType);
            switch (builtinType->getBuiltinType())
            {
<<<<<<< HEAD
                case BuiltinType::_builtin_type::kBoolType:
                {
=======
                case BuiltinType::builtin_type_t::kBoolType: {
>>>>>>> 8616dbe4
                    bool value;
                    m_codec->read(value);
                    if ((err = m_codec->getStatus()))
                    {
                        return err;
                    }
                    parsedDataInfo = "bool" + parsedDataInfo + ((value) ? "true" : "false");
                    break;
                }
<<<<<<< HEAD
                case BuiltinType::_builtin_type::kInt8Type:
                {
=======
                case BuiltinType::builtin_type_t::kInt8Type: {
>>>>>>> 8616dbe4
                    int8_t value;
                    m_codec->read(value);
                    if ((err = m_codec->getStatus()))
                    {
                        return err;
                    }
                    parsedDataInfo = "int8_t" + parsedDataInfo + format_string("%d", value);
                    break;
                }
<<<<<<< HEAD
                case BuiltinType::_builtin_type::kInt16Type:
                {
=======
                case BuiltinType::builtin_type_t::kInt16Type: {
>>>>>>> 8616dbe4
                    int16_t value;
                    m_codec->read(value);
                    if ((err = m_codec->getStatus()))
                    {
                        return err;
                    }
                    parsedDataInfo = "int16_t" + parsedDataInfo + format_string("%d", value);
                    break;
                }
<<<<<<< HEAD
                case BuiltinType::_builtin_type::kInt32Type:
                {
=======
                case BuiltinType::builtin_type_t::kInt32Type: {
>>>>>>> 8616dbe4
                    int32_t value;
                    m_codec->read(value);
                    if ((err = m_codec->getStatus()))
                    {
                        return err;
                    }
                    parsedDataInfo = "int32_t" + parsedDataInfo + format_string("%d", value);
                    break;
                }
<<<<<<< HEAD
                case BuiltinType::_builtin_type::kInt64Type:
                {
=======
                case BuiltinType::builtin_type_t::kInt64Type: {
>>>>>>> 8616dbe4
                    int64_t value;
                    m_codec->read(value);
                    if ((err = m_codec->getStatus()))
                    {
                        return err;
                    }
                    parsedDataInfo = "int64_t" + parsedDataInfo + format_string("%ld", value);
                    break;
                }
<<<<<<< HEAD
                case BuiltinType::_builtin_type::kUInt8Type:
                {
=======
                case BuiltinType::builtin_type_t::kUInt8Type: {
>>>>>>> 8616dbe4
                    uint8_t value;
                    m_codec->read(value);
                    if ((err = m_codec->getStatus()))
                    {
                        return err;
                    }
                    parsedDataInfo = "uint8_t" + parsedDataInfo + format_string("%u", value);
                    break;
                }
<<<<<<< HEAD
                case BuiltinType::_builtin_type::kUInt16Type:
                {
=======
                case BuiltinType::builtin_type_t::kUInt16Type: {
>>>>>>> 8616dbe4
                    uint16_t value;
                    m_codec->read(value);
                    if ((err = m_codec->getStatus()))
                    {
                        return err;
                    }
                    parsedDataInfo = "uint16_t" + parsedDataInfo + format_string("%u", value);
                    break;
                }
<<<<<<< HEAD
                case BuiltinType::_builtin_type::kUInt32Type:
                {
=======
                case BuiltinType::builtin_type_t::kUInt32Type: {
>>>>>>> 8616dbe4
                    uint32_t value;
                    m_codec->read(value);
                    if ((err = m_codec->getStatus()))
                    {
                        return err;
                    }
                    parsedDataInfo = "uint32_t" + parsedDataInfo + format_string("%u", value);
                    break;
                }
<<<<<<< HEAD
                case BuiltinType::_builtin_type::kUInt64Type:
                {
=======
                case BuiltinType::builtin_type_t::kUInt64Type: {
>>>>>>> 8616dbe4
                    uint64_t value;
                    m_codec->read(value);
                    if ((err = m_codec->getStatus()))
                    {
                        return err;
                    }
                    parsedDataInfo = "uint64_t" + parsedDataInfo + format_string("%lu", value);
                    break;
                }
<<<<<<< HEAD
                case BuiltinType::_builtin_type::kFloatType:
                {
=======
                case BuiltinType::builtin_type_t::kFloatType: {
>>>>>>> 8616dbe4
                    float value;
                    m_codec->read(value);
                    if ((err = m_codec->getStatus()))
                    {
                        return err;
                    }
                    parsedDataInfo = "float" + parsedDataInfo + format_string("%f", value);
                    break;
                }
<<<<<<< HEAD
                case BuiltinType::_builtin_type::kDoubleType:
                {
=======
                case BuiltinType::builtin_type_t::kDoubleType: {
>>>>>>> 8616dbe4
                    double value;
                    m_codec->read(value);
                    if ((err = m_codec->getStatus()))
                    {
                        return err;
                    }
                    parsedDataInfo = "double" + parsedDataInfo + format_string("%f", value);
                    break;
                }
<<<<<<< HEAD
                case BuiltinType::_builtin_type::kStringType:
                {
=======
                case BuiltinType::builtin_type_t::kStringType: {
>>>>>>> 8616dbe4
                    char *value;
                    uint32_t length;
                    m_codec->readString(length, &value);
                    if ((err = m_codec->getStatus()))
                    {
                        return err;
                    }
                    parsedDataInfo = "string" + parsedDataInfo + format_string("%.*s", length, value);
                    break;
                }
<<<<<<< HEAD
                case BuiltinType::_builtin_type::kBinaryType:
                {
=======
                case BuiltinType::builtin_type_t::kBinaryType: {
>>>>>>> 8616dbe4
                    uint8_t *value;
                    uint32_t length;
                    m_codec->readBinary(length, &value);
                    if ((err = m_codec->getStatus()))
                    {
                        return err;
                    }
                    string binaryValue;
                    for (unsigned int i = 0; i < length; ++i)
                    {
                        binaryValue += format_string("%d|", value[i]);
                    }
                    parsedDataInfo = "binary" + parsedDataInfo + binaryValue;
                    break;
                }
                default:
                {
                    throw runtime_error("Unrecognized builtin type.\n");
                }
            }
            break;
        }
        case DataType::data_type_t::kEnumType:
        {
            EnumType *e = dynamic_cast<EnumType *>(dataType);
            assert(e);
            uint32_t value;
            m_codec->read(value);
            if ((err = m_codec->getStatus()))
            {
                return err;
            }
            string enumMemberName;
            for (EnumMember *enumMember : e->getMembers())
            {
                if (enumMember->getValue() == value)
                {
                    enumMemberName = enumMember->getName();
                    break;
                }
            }
            if (enumMemberName.empty())
            {
                enumMemberName = format_string("%d", value);
            }
            parsedDataInfo = format_string("%s value: %s", e->getName().c_str(), enumMemberName.c_str());
            break;
        }
        case DataType::data_type_t::kFunctionType:
        {
            FunctionType *f = dynamic_cast<FunctionType *>(dataType);
            assert(f);
            int32_t value;
            m_codec->read(value);
            if ((err = m_codec->getStatus()))
            {
                return err;
            }
            Function *function = f->getCallbackFuns()[value];
            if (function)
            {
                parsedDataInfo = format_string("%s value: %s", f->getName().c_str(), function->getName().c_str());
            }
            else
            {
                parsedDataInfo = format_string("%s unknown value: %d", f->getName().c_str(), value);
            }
            break;
        }
        case DataType::data_type_t::kListType:
        {
            ListType *listType = dynamic_cast<ListType *>(dataType);
            assert(listType);
            uint32_t listSize;
            m_codec->startReadList(listSize);
            if ((err = m_codec->getStatus()))
            {
                return err;
            }
            for (unsigned int i = 0; i < listSize; i++)
            {
                string parseDataInfo;
                err = parseDataType(listType->getElementType(), parseDataInfo);
                if (err)
                {
                    return err;
                }

                parseDataInfo =
                    format_string("{%d}:", i).append(countSpaces(listSize) - countSpaces(i + 1), ' ') + parseDataInfo;
                addSpaces(parseDataInfo, countSpaces(listSize) + 3);

                if (i > 0)
                {
                    parsedDataInfo += "\n";
                }
                parsedDataInfo += parseDataInfo;
            }
            break;
        }
        case DataType::data_type_t::kStructType:
        {
            StructType *structType = dynamic_cast<StructType *>(dataType);
            assert(structType);
            parsedDataInfo = "struct " + structType->getName() + ":\n";
            StructType::member_vector_t members = structType->getMembers();
            for (unsigned int i = 0; i < members.size(); ++i)
            {
                string parseDataInfo;
                err = parseMemberType(structType, members[i], parseDataInfo);
                if (err)
                {
                    return err;
                }

                parseDataInfo = format_string("member '%s':\n", members[i]->getName().c_str()) + parseDataInfo;
                addSpaces(parseDataInfo, 2);
                if (i > 0)
                {
                    parsedDataInfo += "\n";
                }
                parsedDataInfo += parseDataInfo;
            }
            addSpaces(parsedDataInfo, 2);
            break;
        }
        case DataType::data_type_t::kUnionType:
        {
            UnionType *unionType = dynamic_cast<UnionType *>(dataType);
            assert(unionType);
            int32_t discriminator;
            m_codec->startReadUnion(discriminator);
            UnionCase *defaultCase = nullptr;
            UnionCase *matchedCase = nullptr;
            for (UnionCase *unionCase : unionType->getCases())
            {
                if (unionCase->getCaseValue() == discriminator)
                {
                    matchedCase = unionCase;
                    break;
                }
                else if (unionCase->getCaseValue() == -1)
                {
                    defaultCase = unionCase;
                }
            }
            if (!matchedCase && defaultCase)
            {
                matchedCase = defaultCase;
            }
            if (matchedCase)
            {
                parsedDataInfo = "case " + matchedCase->getName() + ":\n";
                for (string name : matchedCase->getMemberDeclarationNames())
                {
                    StructMember *structMember = matchedCase->getUnionMemberDeclaration(name);
                    string parseDataInfo;
                    err = parseMemberType(&unionType->getUnionMembers(), structMember, parseDataInfo);
                    if (err)
                    {
                        return err;
                    }

                    parseDataInfo = format_string("member '%s':\n", structMember->getName().c_str()) + parseDataInfo;
                    addSpaces(parseDataInfo, 2);
                    parsedDataInfo += parseDataInfo + "\n";
                }
                addSpaces(parsedDataInfo, 2);
            }
            else
            {
                parsedDataInfo += format_string("case %d:\n", discriminator);
            }
            parsedDataInfo = "union " + unionType->getName() + ":\n" + parsedDataInfo;
            addSpaces(parsedDataInfo, 2);
            break;
        }
        case DataType::data_type_t::kVoidType:
        {
            parsedDataInfo = "void";
            break;
        }
        default:
        {
            throw runtime_error("Unrecognized data type.\n");
        }
    }
    return kErpcStatus_Success;
}

erpc_status_t Sniffer::parseMemberType(StructType *structType, StructMember *structMember, string &parsedMemberInfo)
{
    erpc_status_t err;
    DataType *currentDataType = structMember->getDataType();
    // DataType *currentTrueDataType = currentDataType->getTrueDataType();

    if (structType)
    {
        // check if data type is referenced
        for (StructMember *referenced : structType->getMembers())
        {
            Annotation *ann;
            string referencedName;
            if ((ann = referenced->findAnnotation(LENGTH_ANNOTATION, Annotation::program_lang_t::kC)) ||
                (ann = referenced->findAnnotation(DISCRIMINATOR_ANNOTATION, Annotation::program_lang_t::kC)))
            {
                if (Value *val = ann->getValueObject())
                {
                    referencedName = val->toString();
                }
            }
            DataType *referencedDataType = referenced->getDataType()->getTrueDataType();
            if (referencedName.empty() && referencedDataType->isUnion())
            {
                UnionType *unionType = dynamic_cast<UnionType *>(referencedDataType);
                assert(unionType);
                referencedName = unionType->getDiscriminatorName();
            }
            if (!referencedName.empty() && structMember->getName().compare(referencedName) == 0)
            {
                parsedMemberInfo = "serialized via other member";
                return kErpcStatus_Success;
            }
        }

        // check if reference is null-able
        Annotation *ann;
        if ((ann = structMember->findAnnotation(LENGTH_ANNOTATION, Annotation::program_lang_t::kC)) ||
            (ann = structMember->findAnnotation(DISCRIMINATOR_ANNOTATION, Annotation::program_lang_t::kC)))
        {
            if (Value *val = ann->getValueObject())
            {
                StructMember *reference =
                    dynamic_cast<StructMember *>(structType->getScope().getSymbol(val->toString(), false));
                err = readNullFlag(reference, parsedMemberInfo);
                if (err)
                {
                    return err;
                }
                else if (!parsedMemberInfo.empty())
                {
                    return kErpcStatus_Success;
                }
            }
        }
    }

    // check if current member is null-able
    err = readNullFlag(structMember, parsedMemberInfo);
    if (err)
    {
        return err;
    }
    else if (!parsedMemberInfo.empty())
    {
        return kErpcStatus_Success;
    }

    // check if current member is shared
    err = readSharedAddress(structMember, parsedMemberInfo);
    if (err)
    {
        return err;
    }
    else if (!parsedMemberInfo.empty())
    {
        return kErpcStatus_Success;
    }

    return parseDataType(currentDataType, parsedMemberInfo);
}

Interface *Sniffer::getInterface(uint32_t interfaceID)
{
    for (Symbol *interfaceSymbol : m_interfaces)
    {
        Interface *interface = dynamic_cast<Interface *>(interfaceSymbol);
        assert(interface);
        if (interface->getUniqueId() == interfaceID)
        {
            return interface;
        }
    }
    return nullptr;
}

Function *Sniffer::getFunction(uint32_t functionID, Interface *interface)
{
    for (Function *function : interface->getFunctions())
    {
        if (function->getUniqueId() == functionID)
        {
            return function;
        }
    }
    return nullptr;
}

string Sniffer::getDataTypeName(DataType *dataType)
{
    switch (dataType->getDataType())
    {
<<<<<<< HEAD
        case DataType::kListType:
        {
=======
        case DataType::data_type_t::kListType: {
>>>>>>> 8616dbe4
            ListType *listType = dynamic_cast<ListType *>(dataType);
            assert(listType);
            return "list<" + getDataTypeName(listType->getElementType()) + ">";
        }
<<<<<<< HEAD
        case DataType::kArrayType:
        {
=======
        case DataType::data_type_t::kArrayType: {
>>>>>>> 8616dbe4
            string returnVal;
            while (dataType->isArray())
            {
                ArrayType *arrayType = dynamic_cast<ArrayType *>(dataType);
                assert(arrayType);
                returnVal += format_string("[%d]", arrayType->getElementCount());
                dataType = arrayType->getElementType();
            }
            return getDataTypeName(dataType) + returnVal;
        }
<<<<<<< HEAD
        case DataType::kVoidType:
        {
=======
        case DataType::data_type_t::kVoidType: {
>>>>>>> 8616dbe4
            return "void";
        }
        default:
            return dataType->getName();
    }
}

string Sniffer::getPrototype(Function *function)
{
    string prototype = getDataTypeName(function->getReturnType());
    if (function->isOneway())
    {
        prototype = "oneway " + prototype;
    }

    prototype += " " + function->getName() + "(";

    StructType::member_vector_t members = function->getParameters().getMembers();
    for (uint32_t i = 0; i < members.size(); ++i)
    {
        prototype += getDataTypeName(members[i]->getDataType()) + " " + members[i]->getName();
        if (i < members.size() - 1)
        {
            prototype += ", ";
        }
    }
    prototype += ");";

    return prototype;
}

erpc_status_t Sniffer::analyzeMessage(string &message, const char *timeDiffernce, const char *currentTime)
{
    // Read header of received message.
    message_type_t messageType;
    uint32_t serviceId;
    uint32_t methodId;
    uint32_t sequence;
    m_codec->startReadMessage(messageType, serviceId, methodId, sequence);
    erpc_status_t err = m_codec->getStatus();
    if (err)
    {
        return err;
    }

    enum class msg_t
    {
        msg_request, // client serialization/server deserialization
        msg_answer   // client deserialization/server serialization
    };

    // Set message type.
    msg_t msgType;
    if ((messageType == message_type_t::kInvocationMessage) || (messageType == message_type_t::kOnewayMessage))
    {
        msgType = msg_t::msg_request;
        message += "'Request'";
    }
    else
    {
        msgType = msg_t::msg_answer;
        message += "'Answer'";
    }

    // Record analyzed message header
    message += format_string(" message (id: %d) at %s. Sequence number %d. Time from last message %s ns.\n",
                             (int32_t)messageType, currentTime, sequence, timeDiffernce);

    // Find and record interface information.
    if (Interface *interface = getInterface(serviceId))
    {
        string groupName = interface->getAnnStringValue(GROUP_ANNOTATION, Annotation::program_lang_t::kC);
        message += format_string("Group name:%s\nInterface name:%s id:%d\n", groupName.c_str(),
                                 interface->getName().c_str(), serviceId);

        // Find and record function information.
        if (Function *function = getFunction(methodId, interface))
        {
            message += format_string("Function name:%s id:%d prototype: %s\n", function->getName().c_str(), methodId,
                                     getPrototype(function).c_str());

            // Record function's params information.
            StructType params = function->getParameters();
            for (StructMember *param : params.getMembers())
            {
                if ((msgType == msg_t::msg_request && (param->getDirection() == param_direction_t::kInDirection ||
                                                       param->getDirection() == param_direction_t::kInoutDirection)) ||
                    (msgType == msg_t::msg_answer && (param->getDirection() == param_direction_t::kOutDirection ||
                                                      param->getDirection() == param_direction_t::kInoutDirection)))
                {
                    string output;
                    err = parseMemberType(&params, param, output);
                    if (err)
                    {
                        return err;
                    }
                    output = format_string("  Param '%s': \n", param->getName().c_str()) + output;
                    addSpaces(output, 4);
                    message += output + "\n";
                }
            }

            // Record function's return data information.
            if (msgType == msg_t::msg_answer)
            {
                StructMember *returnDataType = function->getReturnStructMemberType();
                if (returnDataType)
                {
                    string output;
                    err = parseMemberType(nullptr, returnDataType, output);
                    if (err)
                    {
                        return err;
                    }
                    output = "  Return type: \n" + output;
                    addSpaces(output, 4);
                    message += output + "\n";
                }
            }
        }
        else
        {
            message += format_string("Unrecognized function's id:%d\n", methodId);
        }
    }
    else
    {
        message += format_string("Unrecognized interface's id:%d\n", serviceId);
    }
    message += "\n";

    return kErpcStatus_Success;
}

////////////////////////////////////////////////////////////////////////////////
// EOF
////////////////////////////////////////////////////////////////////////////////<|MERGE_RESOLUTION|>--- conflicted
+++ resolved
@@ -230,12 +230,8 @@
             assert(builtinType);
             switch (builtinType->getBuiltinType())
             {
-<<<<<<< HEAD
-                case BuiltinType::_builtin_type::kBoolType:
-                {
-=======
-                case BuiltinType::builtin_type_t::kBoolType: {
->>>>>>> 8616dbe4
+                case BuiltinType::builtin_type_t::kBoolType:
+                {
                     bool value;
                     m_codec->read(value);
                     if ((err = m_codec->getStatus()))
@@ -245,12 +241,8 @@
                     parsedDataInfo = "bool" + parsedDataInfo + ((value) ? "true" : "false");
                     break;
                 }
-<<<<<<< HEAD
-                case BuiltinType::_builtin_type::kInt8Type:
-                {
-=======
-                case BuiltinType::builtin_type_t::kInt8Type: {
->>>>>>> 8616dbe4
+                case BuiltinType::builtin_type_t::kInt8Type:
+                {
                     int8_t value;
                     m_codec->read(value);
                     if ((err = m_codec->getStatus()))
@@ -260,12 +252,8 @@
                     parsedDataInfo = "int8_t" + parsedDataInfo + format_string("%d", value);
                     break;
                 }
-<<<<<<< HEAD
-                case BuiltinType::_builtin_type::kInt16Type:
-                {
-=======
-                case BuiltinType::builtin_type_t::kInt16Type: {
->>>>>>> 8616dbe4
+                case BuiltinType::builtin_type_t::kInt16Type:
+                {
                     int16_t value;
                     m_codec->read(value);
                     if ((err = m_codec->getStatus()))
@@ -275,12 +263,8 @@
                     parsedDataInfo = "int16_t" + parsedDataInfo + format_string("%d", value);
                     break;
                 }
-<<<<<<< HEAD
-                case BuiltinType::_builtin_type::kInt32Type:
-                {
-=======
-                case BuiltinType::builtin_type_t::kInt32Type: {
->>>>>>> 8616dbe4
+                case BuiltinType::builtin_type_t::kInt32Type:
+                {
                     int32_t value;
                     m_codec->read(value);
                     if ((err = m_codec->getStatus()))
@@ -290,12 +274,8 @@
                     parsedDataInfo = "int32_t" + parsedDataInfo + format_string("%d", value);
                     break;
                 }
-<<<<<<< HEAD
-                case BuiltinType::_builtin_type::kInt64Type:
-                {
-=======
-                case BuiltinType::builtin_type_t::kInt64Type: {
->>>>>>> 8616dbe4
+                case BuiltinType::builtin_type_t::kInt64Type:
+                {
                     int64_t value;
                     m_codec->read(value);
                     if ((err = m_codec->getStatus()))
@@ -305,12 +285,8 @@
                     parsedDataInfo = "int64_t" + parsedDataInfo + format_string("%ld", value);
                     break;
                 }
-<<<<<<< HEAD
-                case BuiltinType::_builtin_type::kUInt8Type:
-                {
-=======
-                case BuiltinType::builtin_type_t::kUInt8Type: {
->>>>>>> 8616dbe4
+                case BuiltinType::builtin_type_t::kUInt8Type:
+                {
                     uint8_t value;
                     m_codec->read(value);
                     if ((err = m_codec->getStatus()))
@@ -320,12 +296,8 @@
                     parsedDataInfo = "uint8_t" + parsedDataInfo + format_string("%u", value);
                     break;
                 }
-<<<<<<< HEAD
-                case BuiltinType::_builtin_type::kUInt16Type:
-                {
-=======
-                case BuiltinType::builtin_type_t::kUInt16Type: {
->>>>>>> 8616dbe4
+                case BuiltinType::builtin_type_t::kUInt16Type:
+                {
                     uint16_t value;
                     m_codec->read(value);
                     if ((err = m_codec->getStatus()))
@@ -335,12 +307,8 @@
                     parsedDataInfo = "uint16_t" + parsedDataInfo + format_string("%u", value);
                     break;
                 }
-<<<<<<< HEAD
-                case BuiltinType::_builtin_type::kUInt32Type:
-                {
-=======
-                case BuiltinType::builtin_type_t::kUInt32Type: {
->>>>>>> 8616dbe4
+                case BuiltinType::builtin_type_t::kUInt32Type:
+                {
                     uint32_t value;
                     m_codec->read(value);
                     if ((err = m_codec->getStatus()))
@@ -350,12 +318,8 @@
                     parsedDataInfo = "uint32_t" + parsedDataInfo + format_string("%u", value);
                     break;
                 }
-<<<<<<< HEAD
-                case BuiltinType::_builtin_type::kUInt64Type:
-                {
-=======
-                case BuiltinType::builtin_type_t::kUInt64Type: {
->>>>>>> 8616dbe4
+                case BuiltinType::builtin_type_t::kUInt64Type:
+                {
                     uint64_t value;
                     m_codec->read(value);
                     if ((err = m_codec->getStatus()))
@@ -365,12 +329,8 @@
                     parsedDataInfo = "uint64_t" + parsedDataInfo + format_string("%lu", value);
                     break;
                 }
-<<<<<<< HEAD
-                case BuiltinType::_builtin_type::kFloatType:
-                {
-=======
-                case BuiltinType::builtin_type_t::kFloatType: {
->>>>>>> 8616dbe4
+                case BuiltinType::builtin_type_t::kFloatType:
+                {
                     float value;
                     m_codec->read(value);
                     if ((err = m_codec->getStatus()))
@@ -380,12 +340,8 @@
                     parsedDataInfo = "float" + parsedDataInfo + format_string("%f", value);
                     break;
                 }
-<<<<<<< HEAD
-                case BuiltinType::_builtin_type::kDoubleType:
-                {
-=======
-                case BuiltinType::builtin_type_t::kDoubleType: {
->>>>>>> 8616dbe4
+                case BuiltinType::builtin_type_t::kDoubleType:
+                {
                     double value;
                     m_codec->read(value);
                     if ((err = m_codec->getStatus()))
@@ -395,12 +351,8 @@
                     parsedDataInfo = "double" + parsedDataInfo + format_string("%f", value);
                     break;
                 }
-<<<<<<< HEAD
-                case BuiltinType::_builtin_type::kStringType:
-                {
-=======
-                case BuiltinType::builtin_type_t::kStringType: {
->>>>>>> 8616dbe4
+                case BuiltinType::builtin_type_t::kStringType:
+                {
                     char *value;
                     uint32_t length;
                     m_codec->readString(length, &value);
@@ -411,12 +363,8 @@
                     parsedDataInfo = "string" + parsedDataInfo + format_string("%.*s", length, value);
                     break;
                 }
-<<<<<<< HEAD
-                case BuiltinType::_builtin_type::kBinaryType:
-                {
-=======
-                case BuiltinType::builtin_type_t::kBinaryType: {
->>>>>>> 8616dbe4
+                case BuiltinType::builtin_type_t::kBinaryType:
+                {
                     uint8_t *value;
                     uint32_t length;
                     m_codec->readBinary(length, &value);
@@ -719,22 +667,14 @@
 {
     switch (dataType->getDataType())
     {
-<<<<<<< HEAD
-        case DataType::kListType:
-        {
-=======
-        case DataType::data_type_t::kListType: {
->>>>>>> 8616dbe4
+        case DataType::data_type_t::kListType:
+        {
             ListType *listType = dynamic_cast<ListType *>(dataType);
             assert(listType);
             return "list<" + getDataTypeName(listType->getElementType()) + ">";
         }
-<<<<<<< HEAD
-        case DataType::kArrayType:
-        {
-=======
-        case DataType::data_type_t::kArrayType: {
->>>>>>> 8616dbe4
+        case DataType::data_type_t::kArrayType:
+        {
             string returnVal;
             while (dataType->isArray())
             {
@@ -745,12 +685,8 @@
             }
             return getDataTypeName(dataType) + returnVal;
         }
-<<<<<<< HEAD
-        case DataType::kVoidType:
-        {
-=======
-        case DataType::data_type_t::kVoidType: {
->>>>>>> 8616dbe4
+        case DataType::data_type_t::kVoidType:
+        {
             return "void";
         }
         default:
