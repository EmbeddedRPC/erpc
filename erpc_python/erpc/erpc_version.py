--- conflicted
+++ resolved
@@ -5,10 +5,5 @@
 #
 # SPDX-License-Identifier: BSD-3-Clause
 
-<<<<<<< HEAD
 # Should be same as in erpc_version.h
-ERPC_VERSION = "1.9.0"
-=======
-#Should be same as in erpc_version.h
-ERPC_VERSION = "1.9.1"
->>>>>>> c9e1caaa
+ERPC_VERSION = "1.9.1"