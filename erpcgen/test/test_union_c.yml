--- conflicted
+++ resolved
@@ -236,19 +236,11 @@
   - "{"
   - codec->updateStatus(kErpcStatus_MemoryError);
   - "}"
-<<<<<<< HEAD
-  - int32_t _tmp_local;
-  - not: codec->read(_tmp_local);
-  - not: discriminator = static_cast<fruitType>(_tmp_local);
-  - read_unionType_union(codec, _tmp_local, unionVariable);
-  - discriminator = static_cast<fruitType>(_tmp_local);
-=======
   - int32_t _tmp_local_i32;
-  - not: codec->read(&_tmp_local_i32);
+  - not: codec->read(_tmp_local_i32);
   - not: discriminator = static_cast<fruitType>(_tmp_local_i32);
-  - read_unionType_union(codec, &_tmp_local_i32, unionVariable);
+  - read_unionType_union(codec, _tmp_local_i32, unionVariable);
   - discriminator = static_cast<fruitType>(_tmp_local_i32);
->>>>>>> 6d011e99
   - myUnion(discriminator, unionVariable);
 
 ---
@@ -286,13 +278,8 @@
   - write_unionType_union(codec, static_cast<int32_t>(data->discriminator), &data->unionVariable);
 
 test_server.cpp:
-<<<<<<< HEAD
-  - int32_t _tmp_local;
-  - read_unionType_union(codec, _tmp_local, &data->unionVariable);
-=======
   - int32_t _tmp_local_i32;
-  - read_unionType_union(codec, &_tmp_local_i32, &data->unionVariable);
->>>>>>> 6d011e99
+  - read_unionType_union(codec, _tmp_local_i32, &data->unionVariable);
 
 #test_client.cpp:
 #    - static int32_t write_unionType_union(erpc::Codec * codec, int32_t discriminator, const unionType * data);
