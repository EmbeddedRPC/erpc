--- conflicted
+++ resolved
@@ -513,18 +513,7 @@
     }
 
     // check if structure/function parameters annotations are valid.
-<<<<<<< HEAD
-    for (Symbol *symbol : getDataTypesFromSymbolScope(m_globals, DataType::kStructType))
-=======
-    for (Symbol *symbol : getDataTypesFromSymbolScope(m_globals, DataType::data_type_t::kFunctionType))
-    {
-        FunctionType *functionType = dynamic_cast<FunctionType *>(symbol);
-        assert(functionType);
-        scanStructForAnnotations(&functionType->getParameters(), true);
-    }
-
     for (Symbol *symbol : getDataTypesFromSymbolScope(m_globals, DataType::data_type_t::kStructType))
->>>>>>> 9fb57638
     {
         StructType *structType = dynamic_cast<StructType *>(symbol);
         assert(structType);
@@ -758,84 +747,6 @@
         }
     }
 
-<<<<<<< HEAD
-=======
-    /* type definitions of functions and table of functions */
-    data_list functions;
-    for (auto functionTypeSymbol : getDataTypesFromSymbolScope(m_globals, DataType::data_type_t::kFunctionType))
-    {
-        FunctionType *functionType = dynamic_cast<FunctionType *>(functionTypeSymbol);
-        assert(functionType);
-        data_map functionInfo;
-
-        // aware of external function definitions
-        if (!findAnnotation(functionType, EXTERNAL_ANNOTATION))
-        {
-            AliasType *a = new AliasType(getFunctionPrototype(nullptr, functionType), functionType);
-            a->setMlComment(functionType->getMlComment());
-            a->setIlComment(functionType->getIlComment());
-
-            /* Function type definition need be inserted after all parameters types definitions. */
-            DataType *callbackParamType = functionType->getReturnStructMemberType()->getDataType();
-            for (StructMember *callbackParam : functionType->getParameters().getMembers())
-            {
-                DataType *callbackParamDataType = callbackParam->getDataType();
-                if (!callbackParamType || callbackParamDataType->getFirstLine() > callbackParamType->getFirstLine())
-                {
-                    callbackParamType = callbackParamDataType;
-                }
-            }
-            if (!callbackParamType || !callbackParamType->isAlias())
-            {
-                /* order isn't important */
-                aliasTypeVector.insert(aliasTypeVector.begin() + i++, a);
-            }
-            else
-            {
-                /* skip structure, unions and functions type definitions */
-                for (unsigned int aliasTypesIt = i; aliasTypesIt < aliasTypeVector.size(); ++aliasTypesIt)
-                {
-                    if (callbackParamType == aliasTypeVector[aliasTypesIt])
-                    {
-                        // Add aliases in IDL declaration order.
-                        unsigned int nextIt = aliasTypesIt + 1;
-                        while (nextIt < aliasTypeVector.size())
-                        {
-                            AliasType *nextAlias = dynamic_cast<AliasType *>(aliasTypeVector[nextIt]);
-                            assert(nextAlias);
-                            if (nextAlias->getElementType()->isFunction())
-                            {
-                                ++nextIt;
-                            }
-                            else
-                            {
-                                break;
-                            }
-                        }
-
-                        aliasTypeVector.insert(aliasTypeVector.begin() + nextIt, a);
-                        break;
-                    }
-                }
-            }
-        }
-
-        /* Table template data. */
-        data_list callbacks;
-        for (Function *fun : functionType->getCallbackFuns())
-        {
-            data_map callbacksInfo;
-            callbacksInfo["name"] = fun->getName();
-            callbacks.push_back(callbacksInfo);
-        }
-        functionInfo["callbacks"] = callbacks;
-        /* Function type name. */
-        functionInfo["name"] = functionType->getName();
-        functions.push_back(functionInfo);
-    }
-    m_templateData["functions"] = functions;
-
->>>>>>> 9fb57638
     for (auto it : aliasTypeVector)
     {
         AliasType *aliasType = dynamic_cast<AliasType *>(it);
@@ -1420,14 +1331,9 @@
 bool CGenerator::isPointerParam(StructMember *param)
 {
     DataType *paramTrueDataType = param->getDataType()->getTrueDataType();
-<<<<<<< HEAD
     return (isServerNullParam(param) ||
             ((paramTrueDataType->isScalar() || paramTrueDataType->isEnum() || paramTrueDataType->isFunction()) &&
-             param->getDirection() != kInDirection));
-=======
-    return (isServerNullParam(param) || ((paramTrueDataType->isScalar() || paramTrueDataType->isEnum()) &&
-                                         param->getDirection() != param_direction_t::kInDirection));
->>>>>>> 9fb57638
+             param->getDirection() != param_direction_t::kInDirection));
 }
 
 bool CGenerator::isNullableParam(StructMember *param)
@@ -1670,7 +1576,7 @@
         bool isShared = (isPointerParam(param) && findAnnotation(param, SHARED_ANNOTATION) != nullptr);
 
         string pureCName = "";
-        if ((param->getDirection() != kInDirection) && paramTrueType->isFunction())
+        if ((param->getDirection() != param_direction_t::kInDirection) && paramTrueType->isFunction())
         {
             pureCName += "&";
         }
@@ -1846,8 +1752,8 @@
             paramData["name"] = parameter->getName();
             paramData["type"] = funType->getName();
             paramData["interface"] = funType->getCallbackFuns()[0]->getInterface()->getName() + "_interface";
-            paramData["in"] = ((parameter->getDirection() == kInDirection));
-            paramData["out"] = ((parameter->getDirection() == kOutDirection));
+            paramData["in"] = ((parameter->getDirection() == param_direction_t::kInDirection));
+            paramData["out"] = ((parameter->getDirection() == param_direction_t::kOutDirection));
             callbackParameters.push_back(paramData);
         }
     }
@@ -2097,24 +2003,14 @@
             DataType *trueDataType = it->getDataType()->getTrueDataType();
 
             /* Builtin types and function types. */
-<<<<<<< HEAD
             if (((trueDataType->isScalar()) || trueDataType->isEnum() || trueDataType->isFunction()) &&
-                it->getDirection() != kInDirection && findAnnotation(it, NULLABLE_ANNOTATION))
-=======
-            if (((trueDataType->isScalar()) || trueDataType->isEnum()) &&
                 it->getDirection() != param_direction_t::kInDirection && findAnnotation(it, NULLABLE_ANNOTATION))
->>>>>>> 9fb57638
             {
                 // On server side is created new variable for handle null : "_" + name
                 proto += "_";
             }
-<<<<<<< HEAD
-            else if ((it->getDirection() != kInDirection) &&
+            else if ((it->getDirection() != param_direction_t::kInDirection) &&
                      (((trueDataType->isScalar()) || trueDataType->isEnum() || trueDataType->isFunction()) ||
-=======
-            else if ((it->getDirection() != param_direction_t::kInDirection) &&
-                     (((trueDataType->isScalar()) || trueDataType->isEnum()) ||
->>>>>>> 9fb57638
                       (findAnnotation(it, SHARED_ANNOTATION))))
 
             {
@@ -2196,14 +2092,8 @@
 
             /* Add '*' to data types. */
             if (((trueDataType->isBuiltin() || trueDataType->isEnum()) &&
-<<<<<<< HEAD
-                 (it->getDirection() != kInDirection && !trueDataType->isString())) ||
-                (trueDataType->isFunction() && (it->getDirection() != kInDirection)))
-=======
-                 (it->getDirection() != param_direction_t::kInDirection && !trueDataType->isString())) ||
-                (trueDataType->isFunction() && (it->getDirection() == param_direction_t::kOutDirection ||
-                                                it->getDirection() == param_direction_t::kInoutDirection)))
->>>>>>> 9fb57638
+                 ((it->getDirection() != param_direction_t::kInDirection) && !trueDataType->isString())) ||
+                (trueDataType->isFunction() && (it->getDirection() != param_direction_t::kInDirection)))
             {
                 paramSignature = "* " + paramSignature;
             }
@@ -2650,13 +2540,8 @@
                                    isFunctionParam);
             break;
         }
-<<<<<<< HEAD
-        case DataType::kEnumType: {
+        case DataType::data_type_t::kEnumType: {
             needTempVariableI32 = true;
-=======
-        case DataType::data_type_t::kEnumType: {
-            needTempVariable = true;
->>>>>>> 9fb57638
             templateData["decode"] = m_templateData["decodeEnumType"];
             templateData["encode"] = m_templateData["encodeEnumType"];
             string typeName = getOutputName(t);
@@ -3205,12 +3090,7 @@
     {
         if (!returnType)
         {
-<<<<<<< HEAD
             if (trueDataType->isStruct() || trueDataType->isUnion())
-=======
-            if (trueDataType->isStruct() || trueDataType->isUnion() ||
-                (trueDataType->isFunction() && ((structMember->getDirection() == param_direction_t::kOutDirection))))
->>>>>>> 9fb57638
             {
                 string name = getOutputName(structMember, false);
                 firstFreeingCall1["firstFreeingCall"] = m_templateData["freeData"];
