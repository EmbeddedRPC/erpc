/*
 * Copyright (c) 2014-2016, Freescale Semiconductor, Inc.
 * Copyright 2016-2020 NXP
 * All rights reserved.
 *
 *
 * SPDX-License-Identifier: BSD-3-Clause
 */

#include "CGenerator.hpp"

#include "Logging.hpp"
#include "ParseErrors.hpp"
#include "annotations.h"
#include "format_string.hpp"

#include <algorithm>
#include <list>
#include <set>
#include <sstream>

using namespace erpcgen;
using namespace cpptempl;
using namespace std;

////////////////////////////////////////////////////////////////////////////////
// Variables
////////////////////////////////////////////////////////////////////////////////

/*! @brief Set of characters that are allowed in C language identifiers. */
static const char *const kIdentifierChars = "abcdefghijklmnopqrstuvwxyzABCDEFGHIJKLMNOPQRSTUVWXYZ0123456789_";

// Templates strings converted from text files by txt_to_c.py.
extern const char *const kCCommonHeader;
extern const char *const kCppCommonHeader;
extern const char *const kCppInterfaceHeader;
extern const char *const kCppInterfaceSource;
extern const char *const kCppClientHeader;
extern const char *const kCppClientSource;
extern const char *const kCppServerHeader;
extern const char *const kCppServerSource;
extern const char *const kCppCoders;
extern const char *const kCppCommonFunctions;
extern const char *const kCClientHeader;
extern const char *const kCClientSource;
extern const char *const kCServerHeader;
extern const char *const kCServerSource;
extern const char *const kCCrc;

// number which makes list temporary variables unique.
static uint8_t listCounter = 0;

////////////////////////////////////////////////////////////////////////////////
// Code
////////////////////////////////////////////////////////////////////////////////
<<<<<<< HEAD
CGenerator::CGenerator(InterfaceDefinition *def) : Generator(def, kC)
=======
CGenerator::CGenerator(InterfaceDefinition *def)
: Generator(def, generator_type_t::kC)
>>>>>>> 8616dbe4
{
    /* Set copyright rules. */
    if (m_def->hasProgramSymbol())
    {
        Program *program = m_def->getProgramSymbol();
        string copyright = program->getMlComment();
        if (copyright.size() >= 3 && (copyright[2] == '*' || copyright[2] == '!'))
        {
            copyright = copyright.substr(0, 2) + copyright.substr(3, copyright.size() - 3);
            program->setMlComment(copyright);
        }
        setTemplateComments(program, m_templateData);
    }
    else
    {
        m_templateData["mlComment"] = "";
        m_templateData["ilComment"] = "";
    }

    initCReservedWords();
}

void CGenerator::generateOutputFiles(const string &fileName)
{
    generateCommonCHeaderFiles(fileName);
    generateCommonCppHeaderFiles(fileName);

    generateInterfaceCppHeaderFile(fileName);
    generateInterfaceCppSourceFile(fileName);

    generateClientCppHeaderFile(fileName);
    generateClientCppSourceFile(fileName);

    generateServerCppHeaderFile(fileName);
    generateServerCppSourceFile(fileName);

    generateClientCHeaderFile(fileName);
    generateClientCSourceFile(fileName);

    generateServerCHeaderFile(fileName);
    generateServerCSourceFile(fileName);
}

void CGenerator::generateCommonCHeaderFiles(string fileName)
{
    fileName += "_common.h";
    m_templateData["commonGuardMacro"] = generateIncludeGuardName(fileName);
    m_templateData["commonCHeaderName"] = fileName;
    m_templateData["cCommonHeaderFile"] = true;
    generateOutputFile(fileName, "c_common_header", m_templateData, kCCommonHeader);
}

void CGenerator::generateCommonCppHeaderFiles(string fileName)
{
    fileName += "_common.hpp";
    m_templateData["commonGuardMacro"] = generateIncludeGuardName(fileName);
    m_templateData["commonCppHeaderName"] = fileName;
    m_templateData["cCommonHeaderFile"] = false;
    generateOutputFile(fileName, "c_common_header", m_templateData, kCCommonHeader);
}

void CGenerator::generateInterfaceCppHeaderFile(string fileName)
{
    fileName += "_interface.hpp";
    m_templateData["interfaceCppGuardMacro"] = generateIncludeGuardName(fileName);
    m_templateData["interfaceCppHeaderName"] = fileName;
    generateOutputFile(fileName, "cpp_interface_header", m_templateData, kCppInterfaceHeader);
}

void CGenerator::generateInterfaceCppSourceFile(string fileName)
{
    fileName += "_interface.cpp";
    m_templateData["interfaceCppSourceName"] = fileName;
    generateOutputFile(fileName, "cpp_interface_source", m_templateData, kCppInterfaceSource);
}

void CGenerator::generateClientCppHeaderFile(string fileName)
{
    fileName += "_client.hpp";
    m_templateData["clientCppGuardMacro"] = generateIncludeGuardName(fileName);
    m_templateData["clientCppHeaderName"] = fileName;
    generateOutputFile(fileName, "cpp_client_header", m_templateData, kCppClientHeader);
}

void CGenerator::generateClientCppSourceFile(string fileName)
{
    fileName += "_client.cpp";
    m_templateData["clientCppSourceName"] = fileName;

    generateOutputFile(fileName, "cpp_client_source", m_templateData, kCppClientSource);
}

void CGenerator::generateServerCppHeaderFile(string fileName)
{
    fileName += "_server.hpp";
    m_templateData["serverCppGuardMacro"] = generateIncludeGuardName(fileName);
    m_templateData["serverCppHeaderName"] = fileName;
    generateOutputFile(fileName, "cpp_server_header", m_templateData, kCppServerHeader);
}

void CGenerator::generateServerCppSourceFile(string fileName)
{
    fileName += "_server.cpp";
    m_templateData["serverCppSourceName"] = fileName;

    generateOutputFile(fileName, "cpp_server_source", m_templateData, kCppServerSource);
}

void CGenerator::generateClientCHeaderFile(string fileName)
{
    fileName = "c_" + fileName + "_client.h";
    m_templateData["clientCGuardMacro"] = generateIncludeGuardName(fileName);
    m_templateData["clientCHeaderName"] = fileName;
    generateOutputFile(fileName, "c_client_header", m_templateData, kCClientHeader);
}

void CGenerator::generateClientCSourceFile(string fileName)
{
    fileName = "c_" + fileName + "_client.cpp";
    m_templateData["clientCSourceName"] = fileName;

    generateOutputFile(fileName, "c_client_source", m_templateData, kCClientSource);
}

void CGenerator::generateServerCHeaderFile(string fileName)
{
    fileName = "c_" + fileName + "_server.h";
    m_templateData["serverCGuardMacro"] = generateIncludeGuardName(fileName);
    m_templateData["serverCHeaderName"] = fileName;
    generateOutputFile(fileName, "c_server_header", m_templateData, kCServerHeader);
}

void CGenerator::generateServerCSourceFile(string fileName)
{
    fileName = "c_" + fileName + "_server.cpp";
    m_templateData["serverCSourceName"] = fileName;

    generateOutputFile(fileName, "c_server_source", m_templateData, kCServerSource);
}

void CGenerator::generateCrcFile()
{
    string fileName = "erpc_crc16.hpp";
    m_templateData["crcGuardMacro"] = generateIncludeGuardName(fileName);
    m_templateData["crcHeaderName"] = fileName;
    generateOutputFile(fileName, "c_crc", m_templateData, kCCrc);
}

void CGenerator::parseSubtemplates()
{
    string templateName = "cpp_coders";
    try
    {
        parse(kCppCoders, m_templateData);
        templateName = "cpp_common_functions";
        parse(kCppCommonFunctions, m_templateData);
    }
    catch (TemplateException &e)
    {
        throw TemplateException(format_string("Template %s: %s", templateName.c_str(), e.what()));
    }
}

DataType *CGenerator::findChildDataType(set<DataType *> &dataTypes, DataType *dataType)
{
    // Detecting loops from forward declarations.
    // Insert data type into set
    if (!(dataType->isBinary() || dataType->isList()))
    {
        if (!dataTypes.insert(dataType).second)
        {
            return dataType;
        }
    }

    switch (dataType->getDataType())
    {
<<<<<<< HEAD
        case DataType::kAliasType:
        {
=======
        case DataType::data_type_t::kAliasType: {
>>>>>>> 8616dbe4
            AliasType *aliasType = dynamic_cast<AliasType *>(dataType);
            assert(aliasType);
            aliasType->setElementType(findChildDataType(dataTypes, aliasType->getElementType()));
            break;
        }
<<<<<<< HEAD
        case DataType::kArrayType:
        {
=======
        case DataType::data_type_t::kArrayType: {
>>>>>>> 8616dbe4
            ArrayType *arrayType = dynamic_cast<ArrayType *>(dataType);
            assert(arrayType);
            arrayType->setElementType(findChildDataType(dataTypes, arrayType->getElementType()));
            break;
        }
<<<<<<< HEAD
        case DataType::kBuiltinType:
        {
=======
        case DataType::data_type_t::kBuiltinType: {
>>>>>>> 8616dbe4
            if (dataType->isBinary())
            {
                // check if binary data type was replaced with structure wrapper
                dataType = dynamic_cast<DataType *>(m_globals->getSymbol("binary_t"));
                if (!dataType)
                {
                    // Replace binary with list<uint8>
                    BuiltinType *builtinType = dynamic_cast<BuiltinType *>(m_globals->getSymbol("uint8"));
                    assert(builtinType);
                    ListType *listType = new ListType(builtinType);
                    BuiltinType *replacedBuiltinType = dynamic_cast<BuiltinType *>(m_globals->getSymbol("binary"));
                    assert(replacedBuiltinType);

                    StructType *newStruct = new StructType("binary_t");
                    StructMember *elements = new StructMember("data", listType);
                    elements->setContainList(true);
                    elements->setContainString(false);
                    newStruct->addMember(elements);
                    newStruct->getScope().setParent(m_globals);

                    m_globals->replaceSymbol(replacedBuiltinType, newStruct);
                    m_listBinaryTypes.insert(m_listBinaryTypes.begin(), listType);

                    dataType = dynamic_cast<DataType *>(m_globals->getSymbol("binary_t"));
                    assert(dataType);
                }
            }
            dataTypes.insert(dataType);
            break;
        }
<<<<<<< HEAD
        case DataType::kFunctionType:
        {
=======
        case DataType::data_type_t::kFunctionType: {
>>>>>>> 8616dbe4
            FunctionType *funcType = dynamic_cast<FunctionType *>(dataType);
            assert(funcType);

            // Only for detecting loop from forward declaration.
            set<DataType *> localDataTypes;
            localDataTypes.insert(dataTypes.begin(), dataTypes.end());

            // handle return value
            StructMember *returnType = funcType->getReturnStructMemberType();
            DataType *transformedDataType = findChildDataType(localDataTypes, funcType->getReturnType());
            returnType->setDataType(transformedDataType);

            // handle function parameters
            auto params = funcType->getParameters().getMembers();
            for (auto mit : params)
            {
                setBinaryList(mit);

                mit->setDataType(findChildDataType(localDataTypes, mit->getDataType()));
            }
            break;
        }
<<<<<<< HEAD
        case DataType::kListType:
        {
=======
        case DataType::data_type_t::kListType: {
>>>>>>> 8616dbe4
            // The only child node of a list node is the element type.
            ListType *listType = dynamic_cast<ListType *>(dataType);
            DataType *trueContainerDataType = listType->getTrueContainerDataType();
            assert(listType);
            DataType *elementType = findChildDataType(dataTypes, listType->getElementType());
            listType->setElementType(elementType);

            // If the list has a length variable, we do need to create a list struct.
            // Instead, we leave the list data type as is, and use that information
            // to generate template data.
            if (listType->hasLengthVariable())
            {
                Log::debug("list of type %s has length variable %s\n", listType->getElementType()->getName().c_str(),
                           listType->getLengthVariableName().c_str());
                break;
            }
            else
            {
                // Check if list already exist. If yes then use existing list. We need it for generating only one
                // send/received method.
                uint32_t nameCount = 1;

                string structName =
                    format_string("list_%s_%d_t", getOutputName(trueContainerDataType, false).c_str(), nameCount);
                Symbol *symbol = m_globals->getSymbol(structName);
                while (symbol != nullptr)
                {
                    DataType *symDataType = dynamic_cast<DataType *>(symbol);
                    assert(symDataType);
                    if (symDataType->getTrueDataType()->isStruct())
                    {
                        StructType *structType = dynamic_cast<StructType *>(symDataType);
                        assert(structType);

                        // For sure that structure hasn't zero members. Also this type of structure has only one member.
                        if (isListStruct(structType))
                        {
                            // use same structs to send same lists data types (including lists using alias name)
                            ListType *oldlistType =
                                dynamic_cast<ListType *>(structType->getMembers()[0]->getDataType());
                            assert(oldlistType);
                            if (oldlistType->getElementType()->getTrueDataType()->getName() ==
                                elementType->getTrueDataType()->getName())
                            {
                                dataType = symDataType;
                                dataTypes.insert(dataType);
                                return dataType;
                            }
                        }
                    }

                    // search for next list
                    ++nameCount;
                    structName =
                        format_string("list_%s_%d_t", getOutputName(trueContainerDataType, false).c_str(), nameCount);
                    symbol = m_globals->getSymbol(structName);
                }

                // if don't, create new one.
                StructType *newStruct = new StructType(structName);
                StructMember *elements = new StructMember("elements", listType);
                elements->setContainList(true);
                elements->setContainString(containsString(elementType));
                newStruct->addMember(elements);
                newStruct->getScope().setParent(m_globals);

                m_structListTypes.push_back(newStruct);

                // Add newStruct at right place in m_globals.
                int symbolPos;
                // if list element is transformed list or structure then this will allow add this list after it.
                if (trueContainerDataType->isStruct())
                {
                    symbolPos = m_globals->getSymbolPos(trueContainerDataType) + 1;
                }
                else
                {
                    // list <base types> will be at the beginning of structures declarations.
                    // This is will sort them in order as they were used.
                    static int s_symbolPos = 0;
                    symbolPos = s_symbolPos++;
                }

                // put new structure definition in globals before this structure
                m_globals->addSymbol(newStruct, symbolPos);

                dataType = newStruct;
                dataTypes.insert(dataType);
                break;
            }
        }
<<<<<<< HEAD
        case DataType::kStructType:
        {
=======
        case DataType::data_type_t::kStructType: {
>>>>>>> 8616dbe4
            StructType *structType = dynamic_cast<StructType *>(dataType);
            assert(structType);

            if (isBinaryStruct(structType) || isListStruct(structType))
            {
                DataType *memberDataType = structType->getMembers()[0]->getDataType();
                if (memberDataType->isList())
                {
                    ListType *memberListDataType = dynamic_cast<ListType *>(memberDataType);
                    findChildDataType(dataTypes, memberListDataType->getElementType());
                }
                break;
            }

            for (StructMember *structMember : structType->getMembers())
            {
                setBinaryList(structMember);
                setNoSharedAnn(structType, structMember);
                structMember->setDataType(findChildDataType(dataTypes, structMember->getDataType()));
                structMember->setContainList(containsList(structMember->getDataType()));
                structMember->setContainString(containsString(structMember->getDataType()));
            }
            break;
        }
<<<<<<< HEAD
        case DataType::kUnionType:
        {
=======
        case DataType::data_type_t::kUnionType: {
>>>>>>> 8616dbe4
            // Keil need extra pragma option when unions are used.
            m_templateData["usedUnionType"] = true;
            UnionType *currentUnion = dynamic_cast<UnionType *>(dataType);
            assert(currentUnion);

            for (auto unionMember : currentUnion->getUnionMembers().getMembers())
            {
                setBinaryList(unionMember);
                setNoSharedAnn(currentUnion, unionMember);
                unionMember->setDataType(findChildDataType(dataTypes, unionMember->getDataType()));
            }
            break;
        }
        default:
        {
            break;
        }
    }

    return dataType;
}

void CGenerator::transformAliases()
{
    for (auto it : getDataTypesFromSymbolScope(m_globals, DataType::data_type_t::kAliasType))
    {
        AliasType *aliasType = dynamic_cast<AliasType *>(it);
        assert(aliasType);

        set<DataType *> dataTypesNew;
        findChildDataType(dataTypesNew, aliasType);
    }
}

void CGenerator::setBinaryList(StructMember *structMember)
{
    DataType *dataType = structMember->getDataType();
    if (dataType->isBinary())
    {
        Annotation *listLength = findAnnotation(structMember, LENGTH_ANNOTATION);
        if (listLength)
        {
            BuiltinType *builtinType = dynamic_cast<BuiltinType *>(m_globals->getSymbol("uint8"));
            assert(builtinType);
            ListType *listType = new ListType(builtinType);
            structMember->setDataType(listType);
            listType->setLengthVariableName(listLength->getValueObject()->toString());
            m_listBinaryTypes.push_back(listType);
        }
    }
}

void CGenerator::generate()
{
    Program *program = nullptr;
    bool generateAllocErrorChecks = true;
    bool generateInfraErrorChecks = true;
    if (m_def->hasProgramSymbol())
    {
        program = m_def->getProgramSymbol();
        generateAllocErrorChecks = (findAnnotation(program, NO_ALLOC_ERRORS_ANNOTATION) == nullptr);
        generateInfraErrorChecks = (findAnnotation(program, NO_INFRA_ERRORS_ANNOTATION) == nullptr);
    }
    /* Generate file with shim code version. */
    m_templateData["versionGuardMacro"] =
        generateIncludeGuardName(format_string("erpc_generated_shim_code_crc_%d", m_idlCrc16));

    m_templateData["generateInfraErrorChecks"] = generateInfraErrorChecks;
    m_templateData["generateAllocErrorChecks"] = generateAllocErrorChecks;
    m_templateData["generateErrorChecks"] = generateInfraErrorChecks || generateAllocErrorChecks;

    data_list empty;
    m_templateData["enums"] = empty;
    m_templateData["aliases"] = empty;
    m_templateData["structs"] = empty;
    m_templateData["unions"] = empty;
    m_templateData["consts"] = empty;

    m_templateData["nonExternalStructUnion"] = false;

    // Keil need extra pragma option when unions are used.
    m_templateData["usedUnionType"] = false;

    /* Set directions constants*/
    m_templateData["InDirection"] = getDirection(param_direction_t::kInDirection);
    m_templateData["OutDirection"] = getDirection(param_direction_t::kOutDirection);
    m_templateData["InoutDirection"] = getDirection(param_direction_t::kInoutDirection);
    m_templateData["ReturnDirection"] = getDirection(param_direction_t::kReturn);

    parseSubtemplates();

    /* Generate file containing crc of IDL files. */
    if (m_def->hasProgramSymbol() && findAnnotation(program, CRC_ANNOTATION) != nullptr)
    {
        generateCrcFile();
    }

    // check if structure/function parameters annotations are valid.
    for (Symbol *symbol : getDataTypesFromSymbolScope(m_globals, DataType::data_type_t::kStructType))
    {
        StructType *structType = dynamic_cast<StructType *>(symbol);
        assert(structType);
        scanStructForAnnotations(structType, false);
    }

    for (Symbol *symbol : m_globals->getSymbolsOfType(Symbol::symbol_type_t::kInterfaceSymbol))
    {
        Interface *interface = dynamic_cast<Interface *>(symbol);
        assert(interface);
        for (Function *function : interface->getFunctions())
        {
            scanStructForAnnotations(&function->getParameters(), true);
        }

        for (FunctionType *functionType : interface->getFunctionTypes())
        {
            scanStructForAnnotations(&functionType->getParameters(), true);
        }
    }

    // transform alias data types
    transformAliases();

    // transform data types and populate groups symbol map with all symbol directions
    findGroupDataTypes();

    makeIncludesTemplateData();

    makeAliasesTemplateData();

    makeConstTemplateData();

    makeEnumsTemplateData();

    // for common header, only C specific
    makeSymbolsDeclarationTemplateData();

    data_list interfacesFilesList;
    string commonFilesFilename;
    for (Group *group : m_groups)
    {
        commonFilesFilename = getGroupCommonFileName(group);
        for (auto iface : group->getInterfaces())
        {
            data_map interfaceFile;
            interfaceFile["interfaceName"] = iface->getName();
            interfaceFile["interfaceCommonFileName"] = commonFilesFilename;
            interfacesFilesList.push_back(interfaceFile);
        }
    }
    m_templateData["interfacesFiles"] = interfacesFilesList;

    for (Group *group : m_groups)
    {
        data_map groupTemplate;
        groupTemplate["name"] = group->getName();
        groupTemplate["includes"] = makeGroupIncludesTemplateData(group);
        groupTemplate["symbolsMap"] = makeGroupSymbolsTemplateData(group);
        groupTemplate["interfaces"] = makeGroupInterfacesTemplateData(group);
        group->setTemplate(groupTemplate);

        generateGroupOutputFiles(group);
    }
}

void CGenerator::makeConstTemplateData()
{
    Log::info("Constant globals:\n");
    data_list consts;
    for (auto it : m_globals->getSymbolsOfType(Symbol::symbol_type_t::kConstSymbol))
    {
        ConstType *constVar = dynamic_cast<ConstType *>(it);
        assert(constVar);
        data_map constInfo;
        if (!findAnnotation(constVar, EXTERNAL_ANNOTATION))
        {
            DataType *constVarType = dynamic_cast<DataType *>(constVar->getDataType());
            assert(constVarType);
            Value *constVarValue = constVar->getValue();

            if (nullptr == constVarValue)
            {
                throw semantic_error(
                    format_string("line %d: Const pointing to null Value object.", constVar->getLastLine()));
            }

            /* Use char[] for constants. */
            if (constVarType->getTrueDataType()->isString())
            {
                constInfo["typeAndName"] = format_string("char %s [%d]", getOutputName(constVar).c_str(),
                                                         constVarValue->toString().size() + 1);
            }
            else
            {
                constInfo["typeAndName"] = getTypenameName(constVarType, getOutputName(constVar));
            }
            constInfo["name"] = getOutputName(constVar);

            string value;
            if (constVarType->isEnum())
            {
                if (constVarValue->getType() != kIntegerValue)
                {
                    throw semantic_error(format_string("line %d: Const enum pointing to non-integer Value object.",
                                                       constVar->getLastLine()));
                }

                EnumType *constEnum = dynamic_cast<EnumType *>(constVarType);
                assert(constEnum);
                for (EnumMember *enumMember : constEnum->getMembers())
                {
                    assert(dynamic_cast<IntegerValue *>(constVarValue));
                    if (enumMember->getValue() == dynamic_cast<IntegerValue *>(constVarValue)->getValue())
                    {
                        value = enumMember->getName();
                        break;
                    }
                }
                if (value.compare("") == 0)
                {
                    value = "(" + constVarType->getName() + ") " + constVarValue->toString();
                    Log::warning("Enum value '%s' is not pointing to any '%s' variable \n",
                                 constVarValue->toString().c_str(), constVarType->getName().c_str());
                }
            }
            else
            {
                value = constVarValue->toString();
                if (kStringValue == constVarValue->getType())
                {
                    value = "\"" + value + "\"";
                }
            }
            constInfo["value"] = value;

            setTemplateComments(constVar, constInfo);
            Log::info("Name=%s\tType=%s\tValue=%s\n", constVar->getName().c_str(), constVarType->getName().c_str(),
                      constVar->getValue()->toString().c_str());
            consts.push_back(constInfo);
        }
    }
    m_templateData["consts"] = consts;
}

void CGenerator::makeEnumsTemplateData()
{
    Log::info("Enums:\n");
    data_list enums;
    int n = 0;
    for (auto it : getDataTypesFromSymbolScope(m_globals, DataType::data_type_t::kEnumType))
    {
        EnumType *enumType = dynamic_cast<EnumType *>(it);
        assert(enumType);
        if (!findAnnotation(enumType, EXTERNAL_ANNOTATION))
        {
            Log::info("%d: %s\n", n, enumType->getName().c_str());
            enums.push_back(getEnumTemplateData(enumType));
            ++n;
        }
    }
    m_templateData["enums"] = enums;
}

data_map CGenerator::getEnumTemplateData(EnumType *enumType)
{
    data_map enumInfo;
    enumInfo["name"] = getOutputName(enumType);
    enumInfo["members"] = getEnumMembersTemplateData(enumType);
    setTemplateComments(enumType, enumInfo);
    return enumInfo;
}

data_list CGenerator::getEnumMembersTemplateData(EnumType *enumType)
{
    unsigned int j = 0;
    data_list enumMembersList;
    for (auto member : enumType->getMembers())
    {
        assert(member->hasValue());
        data_map enumMember;
        string memberDeclaration = getOutputName(member);
        if (member->hasValue())
        {
            memberDeclaration = format_string("%s = %d", memberDeclaration.c_str(), member->getValue());
        }
        if (j + 1 < enumType->getMembers().size())
        {
            memberDeclaration += ",";
        }
        enumMember["memberDeclaration"] = memberDeclaration;
        Log::info("    %d: %s = %d\n", j, member->getName().c_str(), member->getValue());
        setTemplateComments(member, enumMember);
        enumMembersList.push_back(enumMember);
        ++j;
    }
    return enumMembersList;
}

void CGenerator::makeAliasesTemplateData()
{
    Log::info("Type definition:\n");
    data_list aliases;
    int n = 0;

    // All existing type declarations
    datatype_vector_t aliasTypeVector = getDataTypesFromSymbolScope(m_globals, DataType::data_type_t::kAliasType);

    /* type definitions of structures */
    int i = 0;
    for (auto it : getDataTypesFromSymbolScope(m_globals, DataType::data_type_t::kStructType))
    {
        StructType *structType = dynamic_cast<StructType *>(it);
        assert(structType);
        if (structType->getName().compare("") != 0 && !findAnnotation(structType, EXTERNAL_ANNOTATION))
        {
            AliasType *a = new AliasType(getOutputName(structType), structType);
            aliasTypeVector.insert(aliasTypeVector.begin() + i++, a);
        }
    }

    /* type definitions of non-encapsulated unions */
    for (auto it : getDataTypesFromSymbolScope(m_globals, DataType::data_type_t::kUnionType))
    {
        UnionType *unionType = dynamic_cast<UnionType *>(it);
        assert(unionType);
        if (!findAnnotation(unionType, EXTERNAL_ANNOTATION))
        {
            AliasType *a = new AliasType(getOutputName(unionType), unionType);
            aliasTypeVector.insert(aliasTypeVector.begin() + i++, a);
        }
    }

    for (auto it : aliasTypeVector)
    {
        AliasType *aliasType = dynamic_cast<AliasType *>(it);
        assert(aliasType);
        if (!findAnnotation(aliasType, EXTERNAL_ANNOTATION))
        {
            Log::info("%d: ", n);
            data_map aliasInfo;
            DataType *elementDataType = aliasType->getElementType();
            setTemplateComments(aliasType, aliasInfo);

            if (elementDataType->getName() != "")
            {
                string realType;
                if (elementDataType->isFunction())
                {
                    realType = getOutputName(aliasType);
                    aliasInfo["name"] = elementDataType->getName();
                }
                else
                {
                    realType = getTypenameName(elementDataType, getOutputName(aliasType));
                    aliasInfo["name"] = getOutputName(aliasType);
                }

                Log::info("%s\n", realType.c_str());

                /* For case typedef struct/union */
                if (elementDataType->getName() == aliasType->getName() ||
                    getOutputName(elementDataType, false) == aliasType->getName())
                {
                    if (elementDataType->isStruct())
                    {
                        realType = "struct " + realType;
                    }
                    else
                    {
                        realType = "union " + realType;
                    }
                }

                aliasInfo["typenameName"] = realType;
            }
            else
            {
                aliasInfo["typenameName"] = "";
                aliasInfo["unnamedName"] = getOutputName(aliasType);
                switch (elementDataType->getDataType())
                {
<<<<<<< HEAD
                    case DataType::kStructType:
                    {
=======
                    case DataType::data_type_t::kStructType: {
>>>>>>> 8616dbe4
                        StructType *structType = dynamic_cast<StructType *>(elementDataType);
                        assert(structType);
                        aliasInfo["unnamed"] = getStructDefinitionTemplateData(
                            nullptr, structType, getStructDeclarationTemplateData(structType));
                        aliasInfo["unnamedType"] = "struct";
                        break;
                    }
<<<<<<< HEAD
                    case DataType::kEnumType:
                    {
=======
                    case DataType::data_type_t::kEnumType: {
>>>>>>> 8616dbe4
                        EnumType *enumType = dynamic_cast<EnumType *>(elementDataType);
                        assert(enumType);
                        aliasInfo["unnamed"] = getEnumTemplateData(enumType);
                        aliasInfo["unnamedType"] = "enum";
                        break;
                    }
                    default:
                        throw internal_error("Only structs or enums are allowed as unnamed types.");
                }
            }
            aliases.push_back(aliasInfo);
            ++n;
        }
    }
    m_templateData["aliases"] = aliases;
}

AliasType *CGenerator::getAliasType(DataType *dataType)
{
    for (auto it : getDataTypesFromSymbolScope(m_globals, DataType::data_type_t::kAliasType))
    {
        AliasType *aliasType = dynamic_cast<AliasType *>(it);
        assert(aliasType);
        DataType *elementType = aliasType->getElementType();
        if (elementType == dataType || aliasType == dataType)
        {
            return aliasType;
        }
    }
    return nullptr;
}

string CGenerator::getAliasName(DataType *dataType)
{
    AliasType *aliasType = getAliasType(dataType);
    return (aliasType != nullptr) ? getOutputName(aliasType) : "";
}

void CGenerator::makeSymbolsDeclarationTemplateData()
{
    Log::info("Symbols templates:\n");

    for (auto it = m_globals->begin(); it != m_globals->end(); ++it)
    {
        data_map info;
        if ((*it)->isDatatypeSymbol())
        {
            DataType *dataType = dynamic_cast<DataType *>(*it);
            assert(dataType);

            if (dataType->isStruct())
            {
                StructType *structType = dynamic_cast<StructType *>(*it);
                assert(structType);

                info = getStructDeclarationTemplateData(structType);

                Log::info("%s\n", structType->getDescription().c_str());
                m_symbolsTemplate.push_back(info);
            }
            else if (dataType->isUnion())
            {
                UnionType *unionType = dynamic_cast<UnionType *>(*it);
                assert(unionType);

                info = getUnionDeclarationTemplateData(unionType);

                Log::info("%s\n", unionType->getDescription().c_str());
                m_symbolsTemplate.push_back(info);
            }
        }
    }

    // header should have all data type defines
    m_templateData["symbols"] = m_symbolsTemplate;
}

data_map CGenerator::getSymbolTemplateByName(const string &name)
{
    for (data_ptr symbol : m_symbolsTemplate)
    {
        if (symbol->getmap()["name"]->getvalue() == name)
        {
            return symbol->getmap();
        }
    }

    data_map empty;
    return empty;
}

data_map CGenerator::makeGroupSymbolsTemplateData(Group *group)
{
    data_map symbolsTemplate;
    set<string> names;

    data_list symbolsToClient;
    data_list symbolsToServer;
    data_list symbolsServerFree;

    Log::info("Group symbols:\n");

    for (Symbol *symbol : group->getSymbols())
    {
        data_map info;
        const set<param_direction_t> dirs = group->getSymbolDirections(symbol);
        if (dirs.size())
        {
            if (symbol->isDatatypeSymbol())
            {
                DataType *datatype = dynamic_cast<DataType *>(symbol);
                assert(datatype);

                if (datatype->isStruct())
                {
                    StructType *structType = dynamic_cast<StructType *>(datatype);
                    assert(structType);

                    Log::info("%s\n", structType->getDescription().c_str());

                    string name = (structType->getName() != "") ? getOutputName(structType) : getAliasName(structType);

                    // check if template for this structure has not already been generated
                    if (names.find(name) == names.end())
                    {
                        // get struct declaration info
                        info = getSymbolTemplateByName(name);
                        if (info.empty())
                        {
                            continue;
                        }

                        // get struct definition info
                        info = getStructDefinitionTemplateData(group, structType, info);

                        // set symbol data to client or server according to its directions
                        setSymbolDataToSide(structType, dirs, symbolsToClient, symbolsToServer, info);

                        // struct needs to be freed?
                        set<DataType *> loopDetection;
                        if (structType->containStringMember() || structType->containListMember() ||
                            containsByrefParamToFree(structType, loopDetection))
                        {
                            symbolsServerFree.push_back(info);
                        }

                        names.insert(name);
                    }
                }
                else if (datatype->isUnion())
                {
                    UnionType *unionType = dynamic_cast<UnionType *>(datatype);
                    assert(unionType);

                    Log::info("%s\n", unionType->getDescription().c_str());

                    string name = getOutputName(unionType);

                    // check if template for this union has not already been generated
                    if (names.find(name) == names.end())
                    {
                        info = getSymbolTemplateByName(name);
                        if (info.empty())
                        {
                            continue;
                        }

                        // get union info
                        data_map unionBaseInfo = getUnionDeclarationTemplateData(unionType);
                        bool needUnionsServerFree = false;
                        info = getUnionDefinitionTemplateData(group, unionType, unionBaseInfo, needUnionsServerFree);

                        // set symbol data to client or server according to its directions
                        setSymbolDataToSide(unionType, dirs, symbolsToClient, symbolsToServer, info);

                        // free unions on server side.
                        if (needUnionsServerFree)
                        {
                            symbolsServerFree.push_back(info);
                        }

                        names.insert(name);
                    }
                }
            }
        }
    }

    symbolsTemplate["symbolsToClient"] = symbolsToClient;
    symbolsTemplate["symbolsToServer"] = symbolsToServer;
    symbolsTemplate["symbolsServerFree"] = symbolsServerFree;

    return symbolsTemplate;
}

data_map CGenerator::getStructDeclarationTemplateData(StructType *structType)
{
    data_map info;
    info["name"] = (structType->getName() != "" ? getOutputName(structType) : getAliasName(structType));
    info["type"] = "struct";

    setTemplateComments(structType, info);

    // external annotation
    if (findAnnotation(structType, EXTERNAL_ANNOTATION))
    {
        info["isExternal"] = true;
    }
    else
    {
        info["isExternal"] = false;
        m_templateData["nonExternalStructUnion"] = true;
    }

    data_list members;
    for (auto member : structType->getMembers())
    {
        data_map member_info;

        string memberName = getOutputName(member);
        member_info["name"] = memberName;

        DataType *trueDataType = member->getDataType()->getTrueDataType();
        // Check if member is byRef type. Add "*" for type and allocate space for data on server side.
        if (member->isByref() && (trueDataType->isStruct() || trueDataType->isUnion() || trueDataType->isScalar() ||
                                  trueDataType->isEnum() || trueDataType->isFunction()))
        {
            memberName = "*" + memberName;
        }
        member_info["memberDeclaration"] = getTypenameName(member->getDataType(), memberName) + ";";

        member_info["elementsCount"] = "";
        if (isBinaryStruct(structType))
        {
            member_info["elementsCount"] = "uint32_t dataLength;";
        }
        else if (isListStruct(structType))
        {
            member_info["elementsCount"] = "uint32_t elementsCount;";
        }

        setTemplateComments(member, member_info);

        members.push_back(member_info);
    }
    info["members"] = members;

    return info;
}

data_map CGenerator::getStructDefinitionTemplateData(Group *group, StructType *structType, data_map structInfo)
{
    // reset list numbering.
    listCounter = 0;

    structInfo["hasNullableMember"] = false;
    structInfo["needTempVariableI32"] = false;
    structInfo["genStructWrapperF"] = !isBinaryStruct(structType);
    structInfo["noSharedMem"] = (findAnnotation(structType, NO_SHARED_ANNOTATION) != nullptr);

    setTemplateComments(structType, structInfo);

    // set struct members template data
    data_list members;
    assert(dynamic_cast<DataList *>(structInfo["members"].get().get()));
    data_list baseMembers = dynamic_cast<DataList *>(structInfo["members"].get().get())->getlist();
    data_list membersToFree;

    for (StructMember *member : structType->getMembers())
    {
        data_map member_info;

        // find base member template
        for (data_ptr mt : baseMembers)
        {
            if (mt->getmap()["name"]->getvalue() == getOutputName(member))
            {
                member_info = mt->getmap();
                break;
            }
        }
        if (member_info.empty())
        {
            Log::info("Could not find base member template for member '%s'\n", member->getName().c_str());
            continue;
        }

        // member data type
        DataType *dataType = member->getDataType();
        DataType *trueDataType = member->getDataType()->getTrueDataType();
        string memberName = getOutputName(member);

        bool isPtrType = (member->isByref() || trueDataType->isBinary() || trueDataType->isString() ||
                          trueDataType->isList() || trueDataType->isFunction());
        // When forward declaration is used member should be present as pointer to data.
        if (!isPtrType && isMemberDataTypeUsingForwardDeclaration(structType, dataType))
        {
            throw syntax_error(
                format_string("line %d: Struct member shall use byref option. Member is using forward declared type.",
                              member->getFirstLine()));
        }
        // Handle nullable annotation
        bool isNullable =
            ((findAnnotation(member, NULLABLE_ANNOTATION) != nullptr) &&
             (isPtrType || (trueDataType->isStruct() && (isListStruct(dynamic_cast<StructType *>(trueDataType)) ||
                                                         (isBinaryStruct(dynamic_cast<StructType *>(trueDataType)))))));
        member_info["isNullable"] = isNullable;
        member_info["structElements"] = "";
        member_info["structElementsCount"] = "";
        member_info["noSharedMem"] = (findAnnotation(member, NO_SHARED_ANNOTATION) != nullptr);

        if (isNullable)
        {
            // hasNullableMember must be true if there at least one struct member with nullable annotation
            structInfo["hasNullableMember"] = true;

            // Set a flag on the struct indicating there are nullable members, but only
            // set it to true
            if (dataType->isStruct() && (isListStruct(dynamic_cast<StructType *>(dataType)) ||
                                         isBinaryStruct(dynamic_cast<StructType *>(dataType))))
            {
                if (isListStruct(dynamic_cast<StructType *>(dataType)))
                {
                    member_info["structElements"] = ".elements";
                    member_info["structElementsCount"] = ".elementsCount";
                }
                else if (isBinaryStruct(dynamic_cast<StructType *>(dataType)))
                {
                    member_info["structElements"] = ".data";
                    member_info["structElementsCount"] = ".dataLength";
                }
            }
        }

        // Skip data serialization for variables placed as @length value for lists.
        // Skip data serialization for variables used as discriminator for unions.
        // These prevent to serialized data twice.
        StructMember *referencedFrom = findParamReferencedFrom(structType->getMembers(), member->getName());
        if (referencedFrom && !findAnnotation(member, SHARED_ANNOTATION))
        {
            Log::debug("Skipping EncodeDecode member '%s' with paramType '%s' (it's serialized with member '%s').\n",
                       memberName.c_str(), dataType->getName().c_str(), referencedFrom->getName().c_str());
            member_info["coderCall"] = "";
            member_info["serializedViaMember"] = getOutputName(referencedFrom);
        }
        else
        {
            Log::debug("Calling EncodeDecode member '%s' with paramType '%s'.\n", memberName.c_str(),
                       dataType->getName().c_str());

            // Subtemplate setup for read/write struct calls
            bool needTempVariableI32 = false;
            member_info["coderCall"] = getEncodeDecodeCall("data->" + memberName, group, dataType, structType, true,
                                                           member, needTempVariableI32, false);

            if (needTempVariableI32)
            {
                structInfo["needTempVariableI32"] = true;
            }

            member_info["serializedViaMember"] = "";
        }

        members.push_back(member_info);
        if (member->isByref() || isNeedCallFree(dataType))
        {
            membersToFree.push_back(member_info);
        }
    }

    structInfo["members"] = members; // overwrite member's declaration with whole definition
    structInfo["membersToFree"] = membersToFree;

    return structInfo;
}

data_map CGenerator::getUnionDeclarationTemplateData(UnionType *unionType)
{
    data_map info;
    info["name"] = getOutputName(unionType);
    info["type"] = "union";

    setTemplateComments(unionType, info);
    // external annotation
    if (findAnnotation(unionType, EXTERNAL_ANNOTATION))
    {
        info["isExternal"] = true;
    }
    else
    {
        info["isExternal"] = false;
        m_templateData["nonExternalStructUnion"] = true;
    }

    setUnionMembersTemplateData(unionType, info);

    return info;
}

data_map CGenerator::getUnionDefinitionTemplateData(Group *group, UnionType *unionType, data_map &unionInfo,
                                                    bool &needUnionsServerFree)
{
    (void)group;
    bool needTempVariableI32 = false;
    unionInfo["coderCall"] =
        getEncodeDecodeCall("data->", nullptr, unionType, nullptr, true, nullptr, needTempVariableI32, false);
    unionInfo["needTempVariableI32"] = needTempVariableI32;

    unionInfo["noSharedMem"] = (findAnnotation(unionType, NO_SHARED_ANNOTATION) != nullptr);

    // free unions on server side.
    for (auto unionCase : unionType->getUniqueCases())
    {
        if (!unionCase->caseMemberIsVoid())
        {
            for (auto memberName : unionCase->getMemberDeclarationNames())
            {
                StructMember *unionMember = unionCase->getUnionMemberDeclaration(memberName);
                DataType *trueMemberDataType = unionMember->getDataType()->getTrueDataType();
                if (unionMember->isByref() || trueMemberDataType->isList() || trueMemberDataType->isBinary() ||
                    trueMemberDataType->isString())
                {
                    needUnionsServerFree = true;
                    break;
                }
                else if (trueMemberDataType->isStruct())
                {
                    StructType *structType = dynamic_cast<StructType *>(trueMemberDataType);
                    assert(structType);
                    set<DataType *> loopDetection;
                    if (structType->containStringMember() || structType->containListMember() ||
                        containsByrefParamToFree(structType, loopDetection))
                    {
                        needUnionsServerFree = true;
                        break;
                    }
                }
            }
        }

        if (needUnionsServerFree)
        {
            break;
        }
    }
    return unionInfo;
}

void CGenerator::setUnionMembersTemplateData(UnionType *unionType, data_map &unionInfo)
{
    data_list unionCasesList;
    for (auto unionCase : unionType->getUniqueCases())
    {
        if (!unionCase->caseMemberIsVoid())
        {
            data_list unionCaseList;
            for (auto memberName : unionCase->getMemberDeclarationNames())
            {
                data_map unionMemberMap;
                StructMember *unionMember = unionCase->getUnionMemberDeclaration(memberName);
                string unionMemberName = getOutputName(unionMember);
                DataType *unionMemberType = unionMember->getDataType()->getTrueDataType();

                // Check if member is byRef type. Add "*" for type and allocate space for data on server side.
                if (unionMember->isByref() && (unionMemberType->isStruct() || unionMemberType->isUnion() ||
                                               unionMemberType->isScalar() || unionMemberType->isEnum()))
                {
                    unionMemberName = "*" + unionMemberName;
                }

                unionMemberMap["typenameName"] = getTypenameName(unionMember->getDataType(), unionMemberName);
                unionCaseList.push_back(unionMemberMap);
            }
            unionCasesList.push_back(unionCaseList);
        }
    }
    unionInfo["unionCases"] = unionCasesList;
}

string CGenerator::getUnionMembersData(UnionType *unionType, string indent)
{
    // Data are parsed from templates data and returned as string.
    data_map data;
    data["unionMembersDeclaration"] = m_templateData["unionMembersDeclaration"];
    setUnionMembersTemplateData(unionType, data);
    data["info"] = data;

    // there is always one indent "...."
    indent += "    ";

    // code to parse
    string command = "{$addIndent('" + indent + "', unionMembersDeclaration(info))}";

    // parse
    return parse(command, data);
}

void CGenerator::setTemplateComments(Symbol *symbol, data_map &symbolInfo)
{
    symbolInfo["mlComment"] = symbol->getMlComment();
    symbolInfo["ilComment"] = symbol->getIlComment();
}
bool CGenerator::isServerNullParam(StructMember *param)
{
    DataType *paramTrueDataType = param->getDataType()->getTrueDataType();
    return (!paramTrueDataType->isScalar() && !paramTrueDataType->isEnum() && !paramTrueDataType->isArray() &&
            !paramTrueDataType->isFunction());
}

bool CGenerator::isPointerParam(StructMember *param)
{
    DataType *paramTrueDataType = param->getDataType()->getTrueDataType();
    return (isServerNullParam(param) ||
            ((paramTrueDataType->isScalar() || paramTrueDataType->isEnum() || paramTrueDataType->isFunction()) &&
             param->getDirection() != param_direction_t::kInDirection));
}

bool CGenerator::isNullableParam(StructMember *param)
{
    return (findAnnotation(param, NULLABLE_ANNOTATION) && isPointerParam(param));
}

data_map CGenerator::getFunctionBaseTemplateData(Group *group, FunctionBase *fn)
{
    data_map info;
    Symbol *fnSymbol = dynamic_cast<Symbol *>(fn);
    data_list externalInterfacesDataList;
    list<string> externalInterfacesList;

    // reset list numbering.
    listCounter = 0;

    info["isOneway"] = fn->isOneway();
    info["isReturnValue"] = !fn->isOneway();
    info["isSendValue"] = false;
    setTemplateComments(fnSymbol, info);
    info["needTempVariableServerI32"] = false;
    info["needTempVariableClientI32"] = false;
    info["needTempVariableServerU16"] = false;
    info["needTempVariableClientU16"] = false;
    info["needNullVariableOnServer"] = false;

    /* Is function declared as external? */
    info["isNonExternalFunction"] = !findAnnotation(fnSymbol, EXTERNAL_ANNOTATION);

    // Get return value info
    data_map returnInfo;
    returnInfo["type"] = getTypeInfo(fn->getReturnType(), true);
    StructMember *structMember = fn->getReturnStructMemberType();
    DataType *dataType = fn->getReturnType();
    DataType *trueDataType = dataType->getTrueDataType();
    if (!trueDataType->isVoid())
    {
        string result = "result";
        bool needTempVariableI32 = false;
        setCallingFreeFunctions(structMember, returnInfo, true);
        string extraPointer = getExtraPointerInReturn(dataType);
        string resultVariable = extraPointer + returnSpaceWhenNotEmpty(extraPointer) + result;
        if (findAnnotation(structMember, NULLABLE_ANNOTATION) == nullptr)
        {
            returnInfo["isNullable"] = false;
            returnInfo["nullableName"] = "";
        }
        else
        {
            returnInfo["isNullable"] = true;
            returnInfo["nullableName"] = result;
        }
        bool isShared = (findAnnotation(structMember, SHARED_ANNOTATION) != nullptr);
        if (!isShared)
        {
            returnInfo["firstAlloc"] = firstAllocOnReturnWhenIsNeed(result, dataType);
            result = extraPointer + result;
        }
        else
        {
            returnInfo["firstAlloc"] = "";
        }

        // due to compatibility with function parameters.
        returnInfo["lengthName"] = "";
        returnInfo["nullVariable"] = "";

        returnInfo["direction"] = getDirection(param_direction_t::kReturn);
        returnInfo["coderCall"] =
            getEncodeDecodeCall(result, group, dataType, nullptr, false, structMember, needTempVariableI32, true);
        returnInfo["shared"] = isShared;
        resultVariable = getTypenameName(dataType, resultVariable);
        info["needTempVariableClientI32"] = needTempVariableI32;
        returnInfo["resultVariable"] = resultVariable;
        returnInfo["errorReturnValue"] = getErrorReturnValue(fn);
        returnInfo["isNullReturnType"] =
            (!trueDataType->isScalar() && !trueDataType->isEnum() && !trueDataType->isFunction());
    }
    info["returnValue"] = returnInfo;

    // get function parameter info
    auto fnParams = fn->getParameters().getMembers();
    data_list params;
    data_list paramsToFree;
    data_list paramsToClient;
    data_list paramsToServer;
    for (StructMember *param : fnParams)
    {
        data_map paramInfo;
        bool needTempVariableI32 = false;
        DataType *paramType = param->getDataType();
        DataType *paramTrueType = paramType->getTrueDataType();
        string name = getOutputName(param);

        // Init parameters to NULL on server side
        bool isServerNull = isServerNullParam(param);
        paramInfo["isNullParam"] = isServerNull;

        // Handle nullable annotation.
        bool isNullable = isNullableParam(param);
        paramInfo["isNullable"] = isNullable;

        // Serialize when list/union is nullable
        paramInfo["referencedName"] = "";

        // Skip data serialization for variables placed as @length value for lists.
        // Skip data serialization for variables used as discriminator for unions.
        // These prevent to serialized data twice.
        StructMember *referencedFrom = findParamReferencedFrom(fnParams, param->getName());
        if (referencedFrom != nullptr && findAnnotation(referencedFrom, SHARED_ANNOTATION) == nullptr)
        {
            bool isNullableReferenced = isNullableParam(referencedFrom);
            if (isNullable && !isNullableReferenced)
            {
                Log::error(
                    "line %d: Param1 '%s' is serialized through param2 '%s'. Annotation @nullable can be applied for "
                    "param1 only when same annotation is applied for param2.\n",
                    param->getFirstLine(), param->getName().c_str(), referencedFrom->getName().c_str());
                paramInfo["isNullable"] = false;
            }

            // Serialize when list/union is nullable
            if (isNullableReferenced)
            {
                paramInfo["referencedName"] = getOutputName(referencedFrom);
            }

            // Directions in which list/union is serializing reference
            if (referencedFrom->getDirection() == param->getDirection())
            {
                paramInfo["serializedDirection"] = getDirection(param_direction_t::kInoutDirection);
            }
            else
            {
                paramInfo["serializedDirection"] = getDirection(referencedFrom->getDirection());
            }
        }
        else
        {
            paramInfo["serializedDirection"] = "";
        }

        // data == NULL also when length variable == NULL
        paramInfo["lengthName"] = "";

        // due to compatibility with return data.
        paramInfo["firstAlloc"] = "";

        // Need extra variable to handle nullable for enums and scalar types on server side.
        paramInfo["nullVariable"] = "";
        if (isNullable)
        {
            // Out @nullable param need send @nullable information
            info["isSendValue"] = true;

            // data == NULL also when length variable == NULL
            string lengthParam = getAnnStringValue(param, LENGTH_ANNOTATION);
            if (!lengthParam.empty())
            {
                Symbol *symbol = fn->getParameters().getScope().getSymbol(lengthParam, false);
                if (symbol != nullptr)
                {
                    StructMember *st = dynamic_cast<StructMember *>(symbol);
                    assert(st);
                    if (isNullableParam(st))
                    {
                        paramInfo["lengthName"] = getOutputName(symbol);
                    }
                }
            }

            // Special case when scalar variables are @nullable
            string nullableName = getOutputName(param);
            paramInfo["nullableName"] = nullableName;
            if (paramTrueType->isScalar() || paramTrueType->isEnum() || paramTrueType->isFunction())
            {
                paramInfo["nullVariable"] = getTypenameName(paramTrueType, "*_" + nullableName);
            }

            // Set flags to indicate whether a local isNull variable is needed on the
            // server and client sides.
            //
            // If needNullVariableX is true, we don't want to overwrite it to false
            // if a later parameter is not nullable. So, we will only try to set it
            // if it is not true. Once the variable's value is true, we know we need
            // a null variable at least once.
            info["needNullVariableOnServer"] = true;
        }

        // Check if max_length annotation belongs to "in" param
        // TODO: Should be global, also for PythonGenerator
        if (paramTrueType->isList() || paramTrueType->isString())
        {
            string maxLengthName = getAnnStringValue(param, MAX_LENGTH_ANNOTATION);
            if (!maxLengthName.empty())
            {
                Symbol *symbol = fn->getParameters().getScope().getSymbol(maxLengthName, false);
                if (symbol)
                {
                    StructMember *symbolStructMember = dynamic_cast<StructMember *>(symbol);
                    assert(symbolStructMember);
                    if (symbolStructMember->getDirection() != param_direction_t::kInDirection)
                    {
                        throw semantic_error(
                            format_string("line %d, ref %d: The parameter named by a max_length annotation must be "
                                          "'in' direction type.",
                                          param->getLocation().m_firstLine, structMember->getLocation().m_firstLine));
                    }
                }
            }
        }

        string ifaceScope = "";
        if (paramTrueType->isFunction())
        {
            FunctionType *funType = dynamic_cast<FunctionType *>(paramTrueType);
            if (funType->getCallbackFuns().size() > 1)
            {
                info["needTempVariableServerU16"] = true;
                info["needTempVariableClientU16"] = true;
            }
            if (funType->getInterface() != fn->getInterface())
            {
                ifaceScope = funType->getInterface()->getName();
            }
        }

        paramInfo["mallocServer"] = firstAllocOnServerWhenIsNeed(name, param);
        setCallingFreeFunctions(param, paramInfo, false);

        // Use shared memory feature instead of serializing/deserializing data.
        bool isShared = (isPointerParam(param) && findAnnotation(param, SHARED_ANNOTATION) != nullptr);

        string pureCName = "";
        if ((param->getDirection() != param_direction_t::kInDirection) && paramTrueType->isFunction())
        {
            pureCName += "&";
        }
        if (paramTrueType->isFunction())
        {
            pureCName += "_";
        }
        pureCName += name;

        paramInfo["shared"] = isShared;
        paramInfo["pureName"] = name;
        paramInfo["pureNameC"] = pureCName;
        string encodeDecodeName;
        if (isShared)
        {
            encodeDecodeName = name;
            if (!paramTrueType->isList())
            {
                name = "*" + name;
            }
        }
        else
        {
            encodeDecodeName = name = getExtraDirectionPointer(param) + name;
        }

        paramInfo["variable"] = getTypenameName(paramType, name);
        paramInfo["name"] = name;
        if (ifaceScope != "")
        {
            externalInterfacesList.push_back(ifaceScope);
        }
        paramInfo["ifaceScope"] = ifaceScope;
        paramInfo["isFunction"] = paramTrueType->isFunction();

        Log::debug("Calling EncodeDecode param %s with paramType %s.\n", param->getName().c_str(),
                   paramType->getName().c_str());
        paramInfo["coderCall"] = getEncodeDecodeCall(encodeDecodeName, group, paramType, &fn->getParameters(), false,
                                                     param, needTempVariableI32, true);

        // set parameter direction
        paramInfo["direction"] = getDirection(param->getDirection());

        setSymbolDataToSide(param, group->getSymbolDirections(param), paramsToClient, paramsToServer, paramInfo);

        if (needTempVariableI32 && param->getDirection() != param_direction_t::kInDirection)
        {
            info["needTempVariableClientI32"] = true;
        }
        if (needTempVariableI32 && (param->getDirection() == param_direction_t::kInDirection ||
                                    param->getDirection() == param_direction_t::kInoutDirection))
        {
            info["needTempVariableServerI32"] = true;
        }
        params.push_back(paramInfo);

        // Generating top of freeing functions in generated output.
        bool l_generateServerFunctionParamFreeFunctions = (!isShared && generateServerFreeFunctions(param));
        if (l_generateServerFunctionParamFreeFunctions &&
            (isNeedCallFree(paramType) || paramInfo["firstFreeingCall1"]->getmap()["freeName"]->getvalue() != ""))
        {
            paramsToFree.push_back(paramInfo);
        }
    }
    externalInterfacesList.unique();
    for (auto externalInterface : externalInterfacesList)
    {
        externalInterfacesDataList.push_back(externalInterface);
    }
    if (paramsToClient.size() > 0)
    {
        info["isReturnValue"] = true;
    }
    if (paramsToServer.size() > 0)
    {
        info["isSendValue"] = true;
    }
    info["parameters"] = make_data(params);
    info["paramsToFree"] = paramsToFree;
    info["parametersToClient"] = paramsToClient;
    info["parametersToServer"] = paramsToServer;
    info["externalInterfaces"] = externalInterfacesDataList;

    return info;
}

data_map CGenerator::getFunctionTemplateData(Group *group, Function *fn)
{
    data_map info;

    info = getFunctionBaseTemplateData(group, fn);

    // Ignore function shim code. Will be serialized through common function.
    bool useCommonFunction = false;
    if (fn->getFunctionType())
    {
        int similarFunctions = 0;
        for (Interface *_interface : group->getInterfaces())
        {
            for (Function *function : _interface->getFunctions())
            {
                if (fn->getFunctionType() == function->getFunctionType())
                {
                    ++similarFunctions;
                }
            }
        }

        if (similarFunctions > 1)
        {
            useCommonFunction = true;
        }
    }

    if (useCommonFunction)
    {
        std::string callbackFName = getOutputName(fn->getFunctionType());
        info["callbackFNameNoGroup"] = callbackFName;
        if (!group->getName().empty())
        {
            callbackFName += "_" + group->getName();
        }
        info["isCallback"] = true;
        info["callbackFName"] = callbackFName;
        info["serviceId"] = fn->getInterface()->getUniqueId();
    }
    else
    {
        info["isCallback"] = false;
        info["serverPrototype"] = getFunctionServerCall(fn);
        info["serviceId"] = "";
    }
    string serverProtoC = getFunctionServerCall(fn, true);
    info["serverPrototypeC"] = serverProtoC;

    string proto = getFunctionPrototype(group, fn);
    info["prototype"] = proto;
    string protoCpp = getFunctionPrototype(group, fn, getOutputName(fn->getInterface()) + "_client", "", true);
    info["prototypeCpp"] = protoCpp;
    string protoInterface = getFunctionPrototype(group, fn, "", "", true);
    info["prototypeInterface"] = protoInterface;

    data_list callbackParameters;
    for (auto parameter : fn->getParameters().getMembers())
    {
        if (parameter->getDataType()->isFunction())
        {
            data_map paramData;
            FunctionType *funType = dynamic_cast<FunctionType *>(parameter->getDataType());
            paramData["name"] = parameter->getName();
            paramData["type"] = funType->getName();
            paramData["interface"] = funType->getCallbackFuns()[0]->getInterface()->getName() + "_interface";
            paramData["in"] = ((parameter->getDirection() == param_direction_t::kInDirection));
            paramData["out"] = ((parameter->getDirection() == param_direction_t::kOutDirection));
            callbackParameters.push_back(paramData);
        }
    }
    info["callbackParameters"] = callbackParameters;

    info["name"] = getOutputName(fn);
    info["id"] = fn->getUniqueId();

    return info;
}

data_map CGenerator::getFunctionTypeTemplateData(Group *group, FunctionType *fn)
{
    data_map info;
    std::string name = getOutputName(fn);
    // group specific common function name
    if (!group->getName().empty())
    {
        name += "_" + group->getName();
    }

    // set parameters name
    int j = 0;
    for (StructMember *structMember : fn->getParameters().getMembers())
    {
        if (structMember->getName().empty())
        {
            structMember->setName("param" + std::to_string(j++));
        }
    }

    string proto = getFunctionPrototype(group, fn, "", name);
    info = getFunctionBaseTemplateData(group, fn);
    info["prototype"] = proto;
    info["name"] = name;

    data_list functionInfos;
    for (Function *function : fn->getCallbackFuns())
    {
        data_map functionInfo = getFunctionTemplateData(group, function);
        // set serverPrototype function with parameters of common function.
        string serverProto = getFunctionServerCall(function, true);
        functionInfo["serverPrototype"] = serverProto;
        functionInfos.push_back(functionInfo);
    }

    info["functions"] = functionInfos;

    return info;
}

void CGenerator::setSymbolDataToSide(const Symbol *symbolType, const set<param_direction_t> &directions,
                                     data_list &toClient, data_list &toServer, data_map &dataMap)
{
    direction_t direction = direction_t::kIn;
    if (symbolType->isDatatypeSymbol())
    {
        const DataType *dataType = dynamic_cast<const DataType *>(symbolType);
        assert(dataType);

        if (dataType->isStruct() || dataType->isFunction() || dataType->isUnion())
        {
            bool in = directions.count(param_direction_t::kInDirection);
            bool out = directions.count(param_direction_t::kOutDirection);
            bool inOut = directions.count(param_direction_t::kInoutDirection);
            bool ret = directions.count(param_direction_t::kReturn);

            Log::info("Symbol %s has directions: in:%d, out:%d, inOut:%d, ret:%d\n", symbolType->getName().c_str(), in,
                      out, inOut, ret);

            if (inOut || (in && (ret || out)))
            {
                direction = direction_t::kInOut;
            }
            else if (ret || out)
            {
                direction = direction_t::kOut;
            }
            else if (!in && !out && !ret && !inOut)
            {
                // ToDo: shared pointer.
                direction = direction_t::kNone;
            }
        }
        else
        {
            throw internal_error(format_string("Symbol: %s is not structure or function or union parameter.",
                                               symbolType->getDescription().c_str()));
        }
    }
    else if (symbolType->isStructMemberSymbol())
    {
        const StructMember *structMember = dynamic_cast<const StructMember *>(symbolType);
        assert(structMember);
        switch (structMember->getDirection())
        {
<<<<<<< HEAD
            case kOutDirection:
            case kInoutDirection:
            {
                direction = kInOut;
                break;
            }
            case kInDirection:
            {
                direction = kIn;
=======
            case param_direction_t::kOutDirection:
            case param_direction_t::kInoutDirection: {
                direction = direction_t::kInOut;
                break;
            }
            case param_direction_t::kInDirection: {
                direction = direction_t::kIn;
>>>>>>> 8616dbe4
                break;
            }
            default:
            {
                throw internal_error("Unsupported direction type of structure member.");
            }
        }
    }
    else
    {
        throw internal_error(format_string("Symbol: %s is not structure, union, function or structmember parameter.",
                                           symbolType->getDescription().c_str()));
    }

    switch (direction)
    {
<<<<<<< HEAD
        case kIn:
        {
            toServer.push_back(dataMap);
            break;
        }
        case kOut:
        {
            toClient.push_back(dataMap);
            break;
        }
        case kInOut:
        {
=======
        case direction_t::kIn: {
            toServer.push_back(dataMap);
            break;
        }
        case direction_t::kOut: {
            toClient.push_back(dataMap);
            break;
        }
        case direction_t::kInOut: {
>>>>>>> 8616dbe4
            toServer.push_back(dataMap);
            toClient.push_back(dataMap);
            break;
        }
        case direction_t::kNone: // ToDo: shared pointer
        {
            break;
        }
        default:
            throw runtime_error("internal error: unexpected parameter direction");
    }
}

data_map CGenerator::getTypeInfo(DataType *t, bool isFunction)
{
    (void)isFunction;
    data_map info;
    info["isNotVoid"] = make_data(t->getDataType() != DataType::data_type_t::kVoidType);
    return info;
}

string CGenerator::getErrorReturnValue(FunctionBase *fn)
{
    Symbol *symbol = dynamic_cast<Symbol *>(fn);
    assert(symbol);

    Value *returnVal = getAnnValue(symbol, ERROR_RETURN_ANNOTATION);
    DataType *dataType = fn->getReturnType()->getTrueDataType();
    if (returnVal)
    {
        if (returnVal->toString().empty())
        {
            throw semantic_error(format_string("Expected value for @%s annotation for function on line %d",
                                               ERROR_RETURN_ANNOTATION, symbol->getLocation().m_firstLine));
        }
        else if (dataType->isString())
        {
            return (dataType->isUString() ? "(unsigned char *)" : "(char*)") + returnVal->toString();
        }
        else if (dataType->isScalar())
        {
            BuiltinType *builtinType = dynamic_cast<BuiltinType *>(dataType);
            assert(builtinType);
            if (builtinType->getBuiltinType() == BuiltinType::builtin_type_t::kBoolType)
            {
                IntegerValue *integerValue = dynamic_cast<IntegerValue *>(returnVal);
                assert(integerValue);
                return (integerValue->getValue()) ? "true" : "false";
            }
        }
        return returnVal->toString();
    }
    else
    {
        if (dataType->isScalar())
        {
            BuiltinType *builtinType = dynamic_cast<BuiltinType *>(dataType);
            assert(builtinType);
            switch (builtinType->getBuiltinType())
            {
<<<<<<< HEAD
                case BuiltinType::kBoolType:
                {
                    return "false";
                }
                case BuiltinType::kUInt8Type:
                {
                    return "0xFFU";
                }
                case BuiltinType::kUInt16Type:
                {
                    return "0xFFFFU";
                }
                case BuiltinType::kUInt32Type:
                {
                    return "0xFFFFFFFFU";
                }
                case BuiltinType::kUInt64Type:
                {
=======
                case BuiltinType::builtin_type_t::kBoolType: {
                    return "false";
                }
                case BuiltinType::builtin_type_t::kUInt8Type: {
                    return "0xFFU";
                }
                case BuiltinType::builtin_type_t::kUInt16Type: {
                    return "0xFFFFU";
                }
                case BuiltinType::builtin_type_t::kUInt32Type: {
                    return "0xFFFFFFFFU";
                }
                case BuiltinType::builtin_type_t::kUInt64Type: {
>>>>>>> 8616dbe4
                    return "0xFFFFFFFFFFFFFFFFU";
                }
                default:
                {
                    return "-1";
                }
            }
        }
        else if (dataType->isEnum())
        {
            return "(" + getOutputName(fn->getReturnType()) + ") -1";
        }
        else
        {
            return "NULL";
        }
    }
}

string CGenerator::getFunctionServerCall(Function *fn, bool isCCall)
{
    string proto = "";
    if (!isCCall)
    {
        if (!fn->getReturnType()->isVoid())
        {
            proto += "result = ";
        }
        proto += "m_handler->";
    }
    proto += getOutputName(fn);
    proto += "(";

    FunctionType *funcType = fn->getFunctionType();

    auto params = (funcType) ? funcType->getParameters().getMembers() : fn->getParameters().getMembers();

    if (params.size())
    {
        unsigned int n = 0;
        for (auto it : params)
        {
            bool isLast = (n == params.size() - 1);
            DataType *trueDataType = it->getDataType()->getTrueDataType();

            /* Builtin types and function types. */
            if (((trueDataType->isScalar()) || trueDataType->isEnum() || trueDataType->isFunction()) &&
                it->getDirection() != param_direction_t::kInDirection && findAnnotation(it, NULLABLE_ANNOTATION))
            {
                // On server side is created new variable for handle null : "_" + name
                proto += "_";
            }
            else if ((it->getDirection() != param_direction_t::kInDirection) &&
                     (((trueDataType->isScalar()) || trueDataType->isEnum() || trueDataType->isFunction()) ||
                      (findAnnotation(it, SHARED_ANNOTATION))))

            {
                if (!isCCall)
                {
                    proto += "&";
                }
            }
            std::string paramName = getOutputName(fn->getParameters().getMembers()[n]);
            if ((paramName.empty()) || (funcType && funcType->getCallbackFuns().size() > 1))
            {
                paramName = getOutputName(it);
            }
            proto += paramName;

            if (!isLast)
            {
                proto += ", ";
            }
            ++n;
        }
    }
    return proto + ");";
}

string CGenerator::getFunctionPrototype(Group *group, FunctionBase *fn, const std::string &interfaceName,
                                        const string &name, bool insideInterfaceCall)
{
    DataType *dataTypeReturn = fn->getReturnType();
    string proto = getExtraPointerInReturn(dataTypeReturn);
    string ifaceVar = interfaceName;
    if (proto == "*")
    {
        proto += " ";
    }

    if (ifaceVar != "")
    {
        ifaceVar += "::";
    }

    FunctionType *funType = dynamic_cast<FunctionType *>(fn);
    if (name.empty())
    {
        Symbol *symbol = dynamic_cast<Symbol *>(fn);
        assert(symbol);
        string functionName = getOutputName(symbol);
        if (funType) /* Need add '(*name)' for function type definition. */
        {
            proto += "(" + ifaceVar + "*" + functionName + ")";
        }
        else /* Use function name only. */
        {
            proto += ifaceVar + functionName;
        }
    }
    else
    {
        proto += ifaceVar + name;
    }

    proto += "(";

    auto params = fn->getParameters().getMembers();
    // add interface id and function id parameters for common callbacks shim code function
    if (!name.empty())
    {
        proto += "ClientManager *m_clientManager, uint32_t serviceID, uint32_t functionID";
        if (params.size() > 0)
        {
            proto += ", ";
        }
    }

    if (params.size())
    {
        unsigned int n = 0;
        for (auto it : params)
        {
            bool isLast = (n == params.size() - 1);
            string paramSignature = getOutputName(it);
            DataType *dataType = it->getDataType();
            DataType *trueDataType = dataType->getTrueDataType();

            /* Add '*' to data types. */
            if (((trueDataType->isBuiltin() || trueDataType->isEnum()) &&
                 ((it->getDirection() != param_direction_t::kInDirection) && !trueDataType->isString())) ||
                (trueDataType->isFunction() && (it->getDirection() != param_direction_t::kInDirection)))
            {
                paramSignature = "* " + paramSignature;
            }
            else
            {
                string directionPointer = getExtraDirectionPointer(it);
                paramSignature = directionPointer + returnSpaceWhenNotEmpty(directionPointer) + paramSignature;
            }
            paramSignature = getTypenameName(dataType, paramSignature);

            if (!(m_def->hasProgramSymbol() &&
                  (findAnnotation(m_def->getProgramSymbol(), NO_CONST_PARAM) ||
                   ((funType && findAnnotation(funType, NO_CONST_PARAM)) ||
                    (!funType && findAnnotation(dynamic_cast<Function *>(fn), NO_CONST_PARAM))) ||
                   findAnnotation(it, NO_CONST_PARAM))))
            {
                if ((dataType->isString() || dataType->isFunction() || trueDataType->isStruct() ||
                     trueDataType->isList() || trueDataType->isArray() || trueDataType->isBinary() ||
                     trueDataType->isUnion()) &&
                    it->getDirection() == param_direction_t::kInDirection)
                {
                    bool pass = true;
                    if (trueDataType->isArray())
                    {
                        ArrayType *arrayType = dynamic_cast<ArrayType *>(trueDataType);
                        assert(arrayType);
                        DataType *elementType = arrayType->getElementType()->getTrueDataType();
                        if (elementType->isArray() || elementType->isString() || elementType->isList() ||
                            elementType->isBinary())
                        {
                            pass = false;
                        }
                    }
                    if (trueDataType->isList())
                    {
                        ListType *listType = dynamic_cast<ListType *>(trueDataType);
                        assert(listType);
                        DataType *elementType = listType->getElementType()->getTrueDataType();
                        if (elementType->isArray() || elementType->isString() || elementType->isList() ||
                            elementType->isBinary())
                        {
                            pass = false;
                        }
                    }
                    if (pass)
                    {
                        proto += "const ";
                    }
                }
            }

            DataType *trueContainerDataType = dataType->getTrueContainerDataType();
            if (trueContainerDataType->isStruct())
            {
                StructType *structType = dynamic_cast<StructType *>(trueContainerDataType);
                assert(structType);
                // Todo: Need check if members are/aren't shared.
                if (group != nullptr)
                {
                    const set<param_direction_t> directions = group->getSymbolDirections(structType);
                    if (!findAnnotation(it, SHARED_ANNOTATION) &&
                        (directions.count(param_direction_t::kInoutDirection) &&
                         (directions.count(param_direction_t::kOutDirection) ||
                          directions.count(param_direction_t::kReturn))))
                    {
                        throw syntax_error(
                            format_string("line %d: structs, lists, and binary cannot be used as both "
                                          "inout and out parameters in the same application",
                                          it->getLocation().m_firstLine));
                    }
                }
            }

            if (insideInterfaceCall)
            {
                if (trueDataType->isFunction())
                {
                    FunctionType *funcType = dynamic_cast<FunctionType *>(trueDataType);
                    if (fn->getInterface() != funcType->getInterface())
                    {
                        proto += funcType->getInterface()->getName() + "_interface::";
                    }
                }
            }

            proto += paramSignature;
            if (!isLast)
            {
                proto += ", ";
            }
            ++n;
        }
    }
    else
    {
        proto += "void";
    }
    proto += ")";
    if (dataTypeReturn->isArray())
    {
        proto = "(" + proto + ")";
    }
    return getTypenameName(dataTypeReturn, proto); //! return type
}

string CGenerator::generateIncludeGuardName(const string &filename)
{
    string guard;

    // strip directory prefixes
    string fileNoPath = filename;
    size_t found = filename.find_last_of("/\\");
    if (found != string::npos)
    {
        fileNoPath = filename.substr(found + 1);
    }
    // Create include guard macro name.
    guard = "_";
    guard += fileNoPath;
    guard += "_";
    size_t loc;
    while ((loc = guard.find_first_not_of(kIdentifierChars)) != guard.npos)
    {
        guard.replace(loc, 1, "_");
    }
    return guard;
}

string CGenerator::getTypenameName(DataType *t, const string &name)
{
    string returnName;
    switch (t->getDataType())
    {
<<<<<<< HEAD
        case DataType::kArrayType:
        {
=======
        case DataType::data_type_t::kArrayType: {
>>>>>>> 8616dbe4
            // Array type requires the array element count to come after the variable/member name.
            returnName = name;
            ArrayType *a = dynamic_cast<ArrayType *>(t);
            assert(a);
            giveBracesToArrays(returnName);
            returnName = format_string("%s[%d]", returnName.c_str(), a->getElementCount());
            returnName = getTypenameName(a->getElementType(), returnName);
            break;
        }
<<<<<<< HEAD
        case DataType::kBuiltinType:
        {
=======
        case DataType::data_type_t::kBuiltinType: {
>>>>>>> 8616dbe4
            assert(nullptr != dynamic_cast<const BuiltinType *>(t));
            returnName = getBuiltinTypename(dynamic_cast<const BuiltinType *>(t));
            if (!(t->isString() && name != "" && name[0] == '*'))
            {
                returnName += returnSpaceWhenNotEmpty(name);
            }
            returnName += name;
            break;
        }
<<<<<<< HEAD
        case DataType::kListType:
        {
=======
        case DataType::data_type_t::kListType: {
>>>>>>> 8616dbe4
            const ListType *a = dynamic_cast<const ListType *>(t);
            assert(a);
            returnName = "* " + name;
            returnName = getTypenameName(a->getElementType(), returnName);
            break;
        }
<<<<<<< HEAD
        case DataType::kUnionType:
        {
=======
        case DataType::data_type_t::kUnionType: {
>>>>>>> 8616dbe4
            UnionType *unionType = dynamic_cast<UnionType *>(t);
            assert(unionType);
            if (unionType->isNonEncapsulatedUnion())
            {
                returnName = getOutputName(t);
                returnName += returnSpaceWhenNotEmpty(name) + name;
            }
            else
            {
                returnName += "union\n    {\n";
                returnName += getUnionMembersData(unionType, "    ");
                returnName += "\n    } " + name;
            }
            break;
        }
<<<<<<< HEAD
        case DataType::kVoidType:
        {
=======
        case DataType::data_type_t::kVoidType: {
>>>>>>> 8616dbe4
            returnName = "void";
            returnName += returnSpaceWhenNotEmpty(name) + name;
            break;
        }
<<<<<<< HEAD
        case DataType::kAliasType:
        case DataType::kEnumType:
        case DataType::kFunctionType:
        case DataType::kStructType:
        {
=======
        case DataType::data_type_t::kAliasType:
        case DataType::data_type_t::kEnumType:
        case DataType::data_type_t::kFunctionType:
        case DataType::data_type_t::kStructType: {
>>>>>>> 8616dbe4
            returnName = getOutputName(t);
            returnName += returnSpaceWhenNotEmpty(name) + name;
            break;
        }
        default:
            throw internal_error(format_string("In getTypenameName: unknown data type: %s value:%d",
                                               t->getName().c_str(), t->getDataType()));
    }
    return returnName;
}

string CGenerator::getBuiltinTypename(const BuiltinType *t)
{
    switch (t->getBuiltinType())
    {
        case BuiltinType::builtin_type_t::kBoolType:
            return "bool";
        case BuiltinType::builtin_type_t::kInt8Type:
            return "int8_t";
        case BuiltinType::builtin_type_t::kInt16Type:
            return "int16_t";
        case BuiltinType::builtin_type_t::kInt32Type:
            return "int32_t";
        case BuiltinType::builtin_type_t::kInt64Type:
            return "int64_t";
        case BuiltinType::builtin_type_t::kUInt8Type:
            return "uint8_t";
        case BuiltinType::builtin_type_t::kUInt16Type:
            return "uint16_t";
        case BuiltinType::builtin_type_t::kUInt32Type:
            return "uint32_t";
        case BuiltinType::builtin_type_t::kUInt64Type:
            return "uint64_t";
        case BuiltinType::builtin_type_t::kFloatType:
            return "float";
        case BuiltinType::builtin_type_t::kDoubleType:
            return "double";
        case BuiltinType::builtin_type_t::kStringType:
            return "char *";
        case BuiltinType::builtin_type_t::kUStringType:
            return "unsigned char*";
        case BuiltinType::builtin_type_t::kBinaryType:
            return "uint8_t *";
        default:
            throw internal_error("unknown builtin type");
    }
}

void CGenerator::getEncodeDecodeBuiltin(Group *group, BuiltinType *t, data_map &templateData, StructType *structType,
                                        StructMember *structMember, bool isFunctionParam)
{
    templateData["decode"] = m_templateData["decodeBuiltinType"];
    templateData["encode"] = m_templateData["encodeBuiltinType"];

    if (t->isString())
    {
        templateData["checkStringNull"] = false;
        templateData["withoutAlloc"] =
            ((structMember->getDirection() == param_direction_t::kInoutDirection) ||
             (structType && group->getSymbolDirections(structType).count(param_direction_t::kInoutDirection))) ?
                true :
                false;
        if (!isFunctionParam)
        {
            templateData["stringAllocSize"] = getOutputName(structMember) + "_len";
            templateData["stringLocalName"] = getOutputName(structMember);
        }
        else
        {
            if (!structType)
            {
                templateData["stringAllocSize"] = "return_len";
                templateData["stringLocalName"] = "return";
            }
            else
            {
                templateData["checkStringNull"] = true;
                templateData["stringLocalName"] = getOutputName(structMember);
                templateData["stringAllocSize"] = getAnnStringValue(structMember, MAX_LENGTH_ANNOTATION);
                if ((structMember->getDirection() == param_direction_t::kInoutDirection) ||
                    (structMember->getDirection() == param_direction_t::kOutDirection))
                {
                    templateData["withoutAlloc"] = true;
                }

                if (templateData["stringAllocSize"]->getvalue() == "")
                {
                    templateData["stringAllocSize"] = templateData["stringLocalName"]->getvalue() + "_len";
                }
            }
        }
        templateData["freeingCall"] = m_templateData["freeData"];
        // needDealloc(templateData, t, structType, nullptr);
        templateData["builtinType"] = "kStringType";
        templateData["builtinTypeName"] = t->isUString() ? "unsigned char*" : "char*";
    }
    else
    {
        templateData["builtinType"] = "kNumberType";
    }
}

data_map CGenerator::getEncodeDecodeCall(const string &name, Group *group, DataType *t, StructType *structType,
                                         bool inDataContainer, StructMember *structMember, bool &needTempVariableI32,
                                         bool isFunctionParam)
{
    // prepare data for template
    data_map templateData;
    string_vector params = string_vector(1, "");
    templateData["freeingCall"] = make_template("", &params);
    templateData["inDataContainer"] = inDataContainer;
    templateData["isElementArrayType"] = false;
    data_map defMemberAllocation;
    templateData["memberAllocation"] = defMemberAllocation;
    // name used for serializing/deserializing current data type.
    string localName;

    int pos = name.rfind("*");
    if ((pos == 0 || pos == 1) && (t->getTrueDataType()->isStruct() || t->getTrueDataType()->isUnion()) &&
        inDataContainer == false)
    {
        localName = name.substr(1, name.length());
    }
    else
    {
        localName = name;
    }

    templateData["freeName"] = localName;

    /* Check if member should be serialized as shared. */
    if ((structMember && findAnnotation(structMember, SHARED_ANNOTATION)) ||
        (structType && findAnnotation(structType, SHARED_ANNOTATION)))
    {
        templateData["funcParam"] = (structType) ? true : false;
        templateData["InoutOutDirection"] =
            (structMember && (structMember->getDirection() == param_direction_t::kOutDirection ||
                              structMember->getDirection() == param_direction_t::kInoutDirection)) ?
                true :
                false;
        templateData["encode"] = m_templateData["encodeSharedType"];
        templateData["decode"] = m_templateData["decodeSharedType"];
        templateData["name"] = name;
        templateData["sharedTypeName"] = t->getName();

        /* If shared member contains non-shared member, it has to be serialized. */
        templateData["sharedType"] = "";
        if (t->isStruct() || t->isUnion())
        {
            StructType *s = dynamic_cast<StructType *>(t);
            if (s)
            {
                for (StructMember *m : s->getMembers())
                {
                    if (findAnnotation(m, NO_SHARED_ANNOTATION))
                    {
                        templateData["sharedType"] = "struct";
                        templateData["dataLiteral"] = (inDataContainer) ? "data->" : "";
                        break;
                    }
                }
            }
            else
            {
                UnionType *u = dynamic_cast<UnionType *>(t);
                assert(u);
                if (u)
                {
                    for (StructMember *m : u->getUnionMembers().getMembers())
                    {
                        if (findAnnotation(m, NO_SHARED_ANNOTATION))
                        {
                            templateData["sharedType"] = "union";
                            if (setDiscriminatorTemp(u, structType, structMember, isFunctionParam, templateData))
                            {
                                needTempVariableI32 = true;
                            }

                            break;
                        }
                    }
                }
            }
        }
        return templateData;
    }

    // Check if member is byRef type. Add "*" for type and allocate space for data on server side.
    if (structMember && structMember->isByref() && !isFunctionParam &&
        (t->isStruct() || t->isUnion() || t->isScalar() || t->isEnum() || t->isFunction()))
    {
        templateData["freeingCall2"] = m_templateData["freeData"];
        templateData["memberAllocation"] = allocateCall(name, t);
        localName = "*" + localName;
    }
    else
    {
        templateData["freeingCall2"] = make_template("", &params);
    }

    templateData["name"] = localName;

    if (t->isScalar() || t->isEnum() || t->isFunction())
    {
        templateData["pointerScalarTypes"] = false;
        if (!inDataContainer && structMember && structMember->getDirection() != param_direction_t::kInDirection)
        {
            DataType *trueDataType = t->getTrueDataType();
            if (trueDataType->isScalar() || trueDataType->isEnum() || t->isFunction())
            {
                templateData["pointerScalarTypes"] = true;
            }
        }
    }

    switch (t->getDataType())
    {
<<<<<<< HEAD
        case DataType::kAliasType:
        {
=======
        case DataType::data_type_t::kAliasType: {
>>>>>>> 8616dbe4
            AliasType *aliasType = dynamic_cast<AliasType *>(t);
            assert(aliasType);
            return getEncodeDecodeCall(name, group, aliasType->getElementType(), structType, inDataContainer,
                                       structMember, needTempVariableI32, isFunctionParam);
        }
<<<<<<< HEAD
        case DataType::kArrayType:
        {
=======
        case DataType::data_type_t::kArrayType: {
>>>>>>> 8616dbe4
            static uint8_t arrayCounter;
            ArrayType *arrayType = dynamic_cast<ArrayType *>(t);
            assert(arrayType);
            DataType *elementType = arrayType->getElementType();
            DataType *trueElementType = elementType->getTrueDataType();

            string arrayName = name;
            templateData["decode"] = m_templateData["decodeArrayType"];
            templateData["encode"] = m_templateData["encodeArrayType"];

            // To improve code serialization/deserialization for scalar types when BasicCodec is used.
            templateData["builtinTypeName"] =
                ((m_def->getCodecType() != InterfaceDefinition::codec_t::kBasicCodec) || trueElementType->isBool()) ?
                    "" :
                    getScalarTypename(elementType);

            giveBracesToArrays(arrayName);
            templateData["forLoopCount"] = format_string("arrayCount%d", arrayCounter);
            templateData["protoNext"] =
                getEncodeDecodeCall(format_string("%s[arrayCount%d]", arrayName.c_str(), arrayCounter++), group,
                                    elementType, structType, true, structMember, needTempVariableI32, isFunctionParam);
            templateData["size"] = format_string("%dU", arrayType->getElementCount());
            templateData["sizeTemp"] = format_string("%dU", arrayType->getElementCount());
            templateData["isElementArrayType"] = trueElementType->isArray();
            if (generateServerFreeFunctions(structMember) && isNeedCallFree(t))
            {
                templateData["freeingCall"] = m_templateData["freeArray"];
            }
            templateData["pointerScalarTypes"] = false; // List is using array codec functions
            --arrayCounter;
            break;
        }
<<<<<<< HEAD
        case DataType::kBuiltinType:
        {
=======
        case DataType::data_type_t::kBuiltinType: {
>>>>>>> 8616dbe4
            getEncodeDecodeBuiltin(group, dynamic_cast<BuiltinType *>(t), templateData, structType, structMember,
                                   isFunctionParam);
            break;
        }
<<<<<<< HEAD
        case DataType::kEnumType:
        {
            needTempVariable = true;
=======
        case DataType::data_type_t::kEnumType: {
            needTempVariableI32 = true;
>>>>>>> 8616dbe4
            templateData["decode"] = m_templateData["decodeEnumType"];
            templateData["encode"] = m_templateData["encodeEnumType"];
            string typeName = getOutputName(t);
            if (typeName != "")
            {
                templateData["enumName"] = typeName;
            }
            else
            {
                templateData["enumName"] = getAliasName(t);
            }
            break;
        }
<<<<<<< HEAD
        case DataType::kFunctionType:
        {
=======
        case DataType::data_type_t::kFunctionType: {
>>>>>>> 8616dbe4
            FunctionType *funType = dynamic_cast<FunctionType *>(t);
            assert(funType);
            const FunctionType::c_function_list_t &callbacks = funType->getCallbackFuns();
            templateData["callbacksCount"] = callbacks.size();
            templateData["cbTypeName"] = funType->getName();
            templateData["cbParamOutName"] = name;
            if (callbacks.size() > 1)
            {
                templateData["callbacks"] = "_" + funType->getName();
            }
            else if (callbacks.size() == 1)
            {
                templateData["callbacks"] = callbacks[0]->getName();
            }
            else
            {
                throw semantic_error(
                    format_string("line %d: Function has function type parameter (callback "
                                  "parameter), but in IDL is missing function definition, which can "
                                  "be passed there.",
                                  structMember->getFirstLine()));
            }
            templateData["encode"] = m_templateData["encodeFunctionType"];
            templateData["decode"] = m_templateData["decodeFunctionType"];
            break;
        }
<<<<<<< HEAD
        case DataType::kListType:
        {
=======
        case DataType::data_type_t::kListType: {
>>>>>>> 8616dbe4
            ListType *listType = dynamic_cast<ListType *>(t);
            assert(listType);
            DataType *elementType = listType->getElementType();
            DataType *trueElementType = elementType->getTrueDataType();

            bool isInOut = ((structMember->getDirection() == param_direction_t::kInoutDirection) ||
                            (!isFunctionParam &&
                             group->getSymbolDirections(structType).count(param_direction_t::kInoutDirection)));

            bool isTopDataType = (isFunctionParam && structMember->getDataType()->getTrueDataType() == t);

            // Because cpptempl don't know do correct complicated conditions like
            // if(a || (b && c))
            templateData["useMallocOnClientSide"] = (!isInOut && !isTopDataType);

            templateData["mallocSizeType"] = getTypenameName(elementType, "");
            templateData["mallocType"] = getTypenameName(elementType, "*");
            templateData["needFreeingCall"] =
                (generateServerFreeFunctions(structMember) && isNeedCallFree(elementType));

            // To improve code serialization/deserialization for scalar types when BasicCodec is used.
            templateData["builtinTypeName"] =
                ((m_def->getCodecType() != InterfaceDefinition::codec_t::kBasicCodec) || trueElementType->isBool()) ?
                    "" :
                    getScalarTypename(elementType);

            if (generateServerFreeFunctions(structMember))
            {
                templateData["freeingCall"] = m_templateData["freeList"];
            }
            templateData["decode"] = m_templateData["decodeListType"];
            templateData["encode"] = m_templateData["encodeListType"];

            string nextName;

            // Size variable should have same prefix as variable name.
            auto sizePrefix = name.rfind('.');
            if (sizePrefix == string::npos)
            {
                sizePrefix = name.rfind('>');
            }
            string size = "";
            if (sizePrefix != string::npos)
            {
                size = name.substr(0, sizePrefix + 1);
            }
            templateData["pointerScalarTypes"] = false;
            templateData["constantVariable"] = false;

            if (listType->hasLengthVariable())
            {
                templateData["hasLengthVariable"] = true;

                nextName = format_string("%s[listCount%d]", name.c_str(), listCounter);
                // needDealloc(templateData, t, nullptr, structMember);
                // length is global constant. Should be defined in IDL as array[global_constant] @nullable?
                Symbol *symbol = m_globals->getSymbol(listType->getLengthVariableName());
                if (symbol)
                {
                    ConstType *constType = dynamic_cast<ConstType *>(symbol);
                    assert(constType);
                    size = constType->getValue()->toString();
                    templateData["constantVariable"] = true;
                }
                else
                {
                    symbol = structType->getScope().getSymbol(listType->getLengthVariableName(), false);
                    if (!symbol)
                    {
                        // it is just number.
                        templateData["constantVariable"] = true;
                    }

                    // on client has to be used dereferencing out length variable when writeBinary/list is used.
                    if (isFunctionParam)
                    {
                        if (symbol)
                        {
                            StructMember *lengthVariable = dynamic_cast<StructMember *>(symbol);
                            assert(lengthVariable);
                            if (lengthVariable->getDirection() != param_direction_t::kInDirection)
                            {
                                templateData["pointerScalarTypes"] = true;
                            }
                        }
                    }
                    size += listType->getLengthVariableName();
                }
                templateData["sizeTemp"] = string("lengthTemp_") + to_string(listCounter);
                templateData["dataTemp"] = string("dataTemp_") + to_string(listCounter);
                string maxSize = getAnnStringValue(structMember, MAX_LENGTH_ANNOTATION);
                if (maxSize != "")
                {
                    // preppend "data->" when maxSize is struct member
                    if (!isFunctionParam && structType)
                    {
                        Symbol *symbolMax = structType->getScope().getSymbol(maxSize, false);
                        if (symbolMax)
                        {
                            maxSize = "data->" + maxSize;
                        }
                    }
                    templateData["maxSize"] = maxSize;
                }
                else
                {
                    templateData["maxSize"] = templateData["sizeTemp"]->getvalue();
                }
                templateData["forLoopCount"] = string("listCount") + to_string(listCounter);
                templateData["isElementArrayType"] = trueElementType->isArray();
                ++listCounter;
            }
            else
            {
                templateData["hasLengthVariable"] = false;
                if (sizePrefix != string::npos)
                {
                    string usedName = name.substr(sizePrefix + 1, name.size() - sizePrefix - 1);
                    if (usedName == "data")
                    {
                        size += "dataLength";
                    }
                    else
                    {
                        size += "elementsCount";
                    }
                    templateData["sizeTemp"] = size;
                    templateData["dataTemp"] = usedName + "_local";
                    templateData["maxSize"] = size;
                }
                else
                {
                    throw internal_error("Unexpected error with List data type.");
                }
                // needDealloc(templateData, t, structType, nullptr);
                nextName = name + "[listCount]";
                templateData["forLoopCount"] = "listCount";
            }
            templateData["size"] = size;
            templateData["useBinaryCoder"] = isBinaryList(listType);
            templateData["protoNext"] = getEncodeDecodeCall(nextName, group, elementType, structType, true,
                                                            structMember, needTempVariableI32, isFunctionParam);
            break;
        }
<<<<<<< HEAD
        case DataType::kStructType:
        {
=======
        case DataType::data_type_t::kStructType: {
>>>>>>> 8616dbe4
            // needDealloc(templateData, t, structType, structMember);
            string typeName = getOutputName(t);
            if (typeName != "")
            {
                templateData["typeName"] = typeName;
            }
            else
            {
                templateData["typeName"] = getAliasName(t);
            }
            templateData["decode"] = m_templateData["decodeStructType"];
            templateData["encode"] = m_templateData["encodeStructType"];

            if (generateServerFreeFunctions(structMember) && isNeedCallFree(t))
            {
                templateData["freeingCall"] = m_templateData["freeStruct"];
            }
            break;
        }
<<<<<<< HEAD
        case DataType::kUnionType:
        {
=======
        case DataType::data_type_t::kUnionType: {
>>>>>>> 8616dbe4
            UnionType *unionType = dynamic_cast<UnionType *>(t);
            assert(unionType);

            // need casting discriminator variable?
            // set discriminator name
            if (setDiscriminatorTemp(unionType, structType, structMember, isFunctionParam, templateData))
            {
                needTempVariableI32 = true;
            }

            /* NonEncapsulated unions as a function/structure param/member. */
            if (isFunctionParam || (structType && unionType->isNonEncapsulatedUnion()))
            {
                templateData["inDataContainer"] = inDataContainer;
                templateData["typeName"] = getOutputName(t);
                templateData["decode"] = m_templateData["decodeUnionParamType"];
                templateData["encode"] = m_templateData["encodeUnionParamType"];
                if (generateServerFreeFunctions(structMember) && isNeedCallFree(t))
                {
                    templateData["freeingCall"] = m_templateData["freeUnionType"];
                }

                // inout/out discriminator
                templateData["discrimPtr"] = false;
                if (isFunctionParam)
                {
                    if (structMember->getDirection() != param_direction_t::kInDirection)
                    {
                        templateData["discrimPtr"] = true;
                    }
                }
            }
            else
            {
                /* Serialize/deserialize encapsulated and non-encapsulated unions is almost same. */
                assert(unionType);

                string disriminatorSeparator = "";

                /* Get discriminator separator for encapsulated unions. data->variable_name.case */
                if (!unionType->isNonEncapsulatedUnion())
                {
                    disriminatorSeparator = ".";
                }

                data_list unionCases;
                data_list unionCasesToFree;
                bool needCaseEmptyFreeingCall = false;
                // call free function for this union, default not call any free function
                templateData["freeingCall"] = make_template("", &params);
                for (auto unionCase : unionType->getCases())
                {
                    data_map caseData;
                    caseData["name"] = unionCase->getCaseName();
                    caseData["value"] = unionCase->getCaseValue();
                    // if current case need call free function, default false
                    caseData["needCaseFreeingCall"] = false;
                    data_list caseMembers;
                    data_map memberData;
                    data_map caseMembersFree;
                    if (unionCase->caseMemberIsVoid())
                    {
                        // Create phony encode/decode values for void function,
                        // since we don't want to generate anything.
                        data_map coderCalls;
                        coderCalls["encode"] = make_template("", &params);
                        coderCalls["decode"] = make_template("", &params);
                        coderCalls["memberAllocation"] = "";
                        memberData["coderCall"] = coderCalls;

                        caseMembers.push_back(memberData);
                    }
                    else
                    {
                        bool casesNeedTempVariable = false;
                        // For each case member declaration, get its encode and decode data
                        for (auto caseMemberName : unionCase->getMemberDeclarationNames())
                        {
                            StructMember *memberDeclaration = unionCase->getUnionMemberDeclaration(caseMemberName);
                            string unionCaseName = name + disriminatorSeparator + getOutputName(memberDeclaration);
                            memberData["coderCall"] =
                                getEncodeDecodeCall(unionCaseName, group, memberDeclaration->getDataType(), structType,
                                                    true, structMember, casesNeedTempVariable, isFunctionParam);
                            if (generateServerFreeFunctions(structMember) &&
                                isNeedCallFree(memberDeclaration->getDataType()))
                            {
                                // set freeing function for current union
                                templateData["freeingCall"] = m_templateData["freeUnion"];
                                // current case need free memory
                                caseData["needCaseFreeingCall"] = true;
                                // current member need free memory
                                memberData["isNeedFreeingCall"] = true;
                            }
                            else
                            {
                                // current member don't need free memory
                                memberData["isNeedFreeingCall"] = false;
                                needCaseEmptyFreeingCall = true;
                            }
                            caseMembers.push_back(memberData);
                            if (casesNeedTempVariable)
                            {
                                needTempVariableI32 = true;
                            }
                        }
                    }
                    caseData["members"] = caseMembers;
                    unionCases.push_back(caseData);
                }
                templateData["cases"] = unionCases;
                templateData["needCaseEmptyFreeingCall"] = needCaseEmptyFreeingCall;
                templateData["encode"] = m_templateData["encodeUnionType"];
                templateData["decode"] = m_templateData["decodeUnionType"];
            }
            break;
        }
        default:
        {
            throw internal_error("unknown member type");
        }
    }
    return templateData;
}

void CGenerator::giveBracesToArrays(string &name)
{
    if (name.size() && name.substr(0, 1) == "*")
    {
        name = "(" + name + ")";
    }
}

string CGenerator::getExtraPointerInReturn(DataType *dataType)
{
    DataType *trueDataType = dataType->getTrueDataType();
    if (trueDataType->isStruct() || trueDataType->isArray() || trueDataType->isUnion())
    {
        return "*";
    }

    return "";
}

string CGenerator::getExtraDirectionPointer(StructMember *structMember)
{
    DataType *dataType = structMember->getDataType();
    DataType *trueDataType = dataType->getTrueDataType();
    param_direction_t structMemberDir = structMember->getDirection();
    string result;
    if (structMemberDir ==
        param_direction_t::kOutDirection) // between out and inout can be differences in future. Maybe not.
    {
        if (!trueDataType->isBuiltin() && !trueDataType->isEnum() && !trueDataType->isList() &&
            !trueDataType->isArray() && !trueDataType->isFunction())
        {
            result = "*";
        }
        if (findAnnotation(structMember, SHARED_ANNOTATION))
        {
            result += "*";
        }
    }
    else if (structMemberDir == param_direction_t::kInoutDirection)
    {
        if (!trueDataType->isBuiltin() && !trueDataType->isEnum() && !trueDataType->isList() &&
            !trueDataType->isArray() && !trueDataType->isFunction())
        {
            result = "*";
        }
        if (findAnnotation(structMember, SHARED_ANNOTATION))
        {
            result += "*";
        }
    }
    else
    {
        if ((trueDataType->isStruct() || trueDataType->isUnion()) ||
            (trueDataType->isScalar() && findAnnotation(structMember, SHARED_ANNOTATION)))
        {
            result = "*";
        }
    }

    return result;
}

data_map CGenerator::firstAllocOnReturnWhenIsNeed(const string &name, DataType *dataType)
{
    DataType *trueDataType = dataType->getTrueDataType();
    if ((trueDataType->isArray() || trueDataType->isStruct() || trueDataType->isUnion()) &&
        !findAnnotation(dataType, SHARED_ANNOTATION))
    {
        return allocateCall(name, dataType);
    }

    data_map r;
    return r;
}

data_map CGenerator::firstAllocOnServerWhenIsNeed(const string &name, StructMember *structMember)
{
    DataType *dataType = structMember->getDataType();
    DataType *trueDataType = dataType->getTrueDataType();
    param_direction_t structMemberDir = structMember->getDirection();
    if (!findAnnotation(structMember, SHARED_ANNOTATION))
    {
        if (structMemberDir == param_direction_t::kInoutDirection)
        {
            if (!trueDataType->isBuiltin() && !trueDataType->isEnum() && !trueDataType->isList() &&
                !trueDataType->isArray() && !trueDataType->isFunction())
            {
                return allocateCall(name, structMember);
            }
        }
        else if (structMemberDir == param_direction_t::kInDirection)
        {
            if (trueDataType->isStruct() || trueDataType->isUnion())
            {
                return allocateCall(name, structMember);
            }
        }
        else if (structMember->getDirection() == param_direction_t::kOutDirection)
        {
            if (!trueDataType->isBuiltin() && !trueDataType->isEnum() && !trueDataType->isArray() &&
                !trueDataType->isFunction())
            {
                return allocateCall(name, structMember);
            }
            else if (trueDataType->isString())
            {
                if (!findAnnotation(structMember, MAX_LENGTH_ANNOTATION))
                {
                    Symbol *symbol = structMember;
                    assert(symbol);
                    throw semantic_error(
                        format_string("For out string variable '%s' on line '%d' max_length annotation has to be set.",
                                      symbol->getName().c_str(), symbol->getLocation().m_firstLine));
                }
                data_map returnValue = allocateCall(name, structMember);
                returnValue["isOutChar"] = true;
                return returnValue;
            }
        }
    }

    data_map r;
    return r;
}

bool CGenerator::isNeedCallFree(DataType *dataType)
{
    DataType *trueDataType = dataType->getTrueDataType();
    switch (trueDataType->getDataType())
    {
<<<<<<< HEAD
        case DataType::kArrayType:
        {
=======
        case DataType::data_type_t::kArrayType: {
>>>>>>> 8616dbe4
            ArrayType *arrayType = dynamic_cast<ArrayType *>(trueDataType);
            assert(arrayType);
            return isNeedCallFree(arrayType->getElementType());
        }
<<<<<<< HEAD
        case DataType::kBuiltinType:
        {
=======
        case DataType::data_type_t::kBuiltinType: {
>>>>>>> 8616dbe4
            BuiltinType *builtinType = dynamic_cast<BuiltinType *>(trueDataType);
            assert(builtinType);
            return builtinType->isString() || builtinType->isBinary();
        }
<<<<<<< HEAD
        case DataType::kListType:
        {
            return true;
        }
        case DataType::kStructType:
        {
=======
        case DataType::data_type_t::kListType: {
            return true;
        }
        case DataType::data_type_t::kStructType: {
>>>>>>> 8616dbe4
            StructType *structType = dynamic_cast<StructType *>(trueDataType);
            assert(structType);
            set<DataType *> loopDetection;
            return structType->containListMember() || structType->containStringMember() ||
                   containsByrefParamToFree(structType, loopDetection);
        }
<<<<<<< HEAD
        case DataType::kUnionType:
        {
=======
        case DataType::data_type_t::kUnionType: {
>>>>>>> 8616dbe4
            UnionType *unionType = dynamic_cast<UnionType *>(trueDataType);
            assert(unionType);
            for (auto unionCase : unionType->getCases())
            {
                if (!unionCase->caseMemberIsVoid())
                {
                    for (auto caseMemberName : unionCase->getMemberDeclarationNames())
                    {
                        StructMember *memberDeclaration = unionCase->getUnionMemberDeclaration(caseMemberName);
                        if (isNeedCallFree(memberDeclaration->getDataType()))
                        {
                            return true;
                        }
                    }
                }
            }
            return false;
        }
        default:
            return false;
    }
}

void CGenerator::setCallingFreeFunctions(Symbol *symbol, data_map &info, bool returnType)
{
    StructMember *structMember = dynamic_cast<StructMember *>(symbol);
    assert(structMember);
    DataType *trueDataType = structMember->getDataType()->getTrueDataType();
    data_map firstFreeingCall1;
    firstFreeingCall1["firstFreeingCall"] = "";
    firstFreeingCall1["freeName"] = "";
    // When true then function parameter, else return type
    if (!findAnnotation(symbol, SHARED_ANNOTATION) && generateServerFreeFunctions(structMember))
    {
        if (!returnType)
        {
            if (trueDataType->isStruct() || trueDataType->isUnion())
            {
                string name = getOutputName(structMember, false);
                firstFreeingCall1["firstFreeingCall"] = m_templateData["freeData"];
                firstFreeingCall1["freeName"] = name;
            }
        }
        else
        {
            if (trueDataType->isArray() || trueDataType->isStruct() || trueDataType->isUnion())
            {
                firstFreeingCall1["firstFreeingCall"] = m_templateData["freeData"];
                firstFreeingCall1["freeName"] = "result";
            }
        }
    }
    info["firstFreeingCall1"] = firstFreeingCall1;
}

data_map CGenerator::allocateCall(const string &name, Symbol *symbol)
{
    StructMember *structMember = dynamic_cast<StructMember *>(symbol);
    DataType *dataType;
    data_map alloc;
    if (structMember)
    {
        dataType = structMember->getDataType();
    }
    else
    {
        dataType = dynamic_cast<DataType *>(symbol);
        assert(dataType);
    }
    DataType *trueDataType = dataType->getTrueDataType();
    string size;
    string chSize;
    if ((trueDataType->isList() || trueDataType->isString()) && structMember)
    {
        size = getAnnStringValue(structMember, MAX_LENGTH_ANNOTATION);
        if (size != "")
        {
            if (dataType->isString())
            {
                chSize = size;
                size = "(" + size + " + 1)";
            }
            size += " * ";
        }
    }
    if (dataType->isList())
    {
        ListType *listType = dynamic_cast<ListType *>(dataType);
        assert(listType);
        dataType = listType->getElementType();
        if (size == "")
        {
            size = listType->getLengthVariableName() + " * ";
        }
    }
    string typeValue;
    string typePointerValue;
    if (!dataType->isString())
    {
        typeValue = getTypenameName(dataType, "");
        typePointerValue = getTypenameName(dataType, "*");
    }
    else
    {
        typeValue = "char";
        typePointerValue = dataType->isUString() ? "unsigned char*" : "char *";
    }

    alloc["name"] = name.c_str();
    alloc["typePointerValue"] = typePointerValue.c_str();
    alloc["size"] = size.c_str();
    alloc["chSize"] = chSize.c_str();
    alloc["typeValue"] = typeValue.c_str();
    alloc["isOutChar"] = false;
    return alloc;
}

string CGenerator::returnSpaceWhenNotEmpty(const string &param)
{
    return (param == "") ? "" : " ";
}

bool CGenerator::containsString(DataType *dataType)
{
    if (dataType->getTrueDataType()->isList())
    {
        ListType *l = dynamic_cast<ListType *>(dataType->getTrueDataType());
        assert(l);
        return containsString(l->getElementType());
    }
    DataType *trueDataType = dataType->getTrueContainerDataType();
    switch (trueDataType->getDataType())
    {
<<<<<<< HEAD
        case DataType::kStructType:
        {
=======
        case DataType::data_type_t::kStructType: {
>>>>>>> 8616dbe4
            StructType *s = dynamic_cast<StructType *>(trueDataType);
            assert(s);
            return s->containStringMember();
        }
<<<<<<< HEAD
        case DataType::kUnionType:
        {
=======
        case DataType::data_type_t::kUnionType: {
>>>>>>> 8616dbe4
            UnionType *u = dynamic_cast<UnionType *>(trueDataType);
            assert(u);
            for (UnionCase *unionCase : u->getUniqueCases())
            {
                if (!unionCase->caseMemberIsVoid())
                {
                    for (string unionCaseName : unionCase->getMemberDeclarationNames())
                    {
                        StructMember *unionCaseMember = unionCase->getUnionMemberDeclaration(unionCaseName);
                        if (containsString(unionCaseMember->getDataType()))
                        {
                            return true;
                        }
                    }
                }
            }
            return false;
        }
        default:
        {
            if (trueDataType->isString())
            {
                return true;
            }
            return false;
        }
    }
}

bool CGenerator::containsList(DataType *dataType)
{
    if (dataType->getTrueDataType()->isList())
    {
        return true;
    }
    DataType *trueDataType = dataType->getTrueContainerDataType();
    switch (trueDataType->getDataType())
    {
<<<<<<< HEAD
        case DataType::kStructType:
        {
=======
        case DataType::data_type_t::kStructType: {
>>>>>>> 8616dbe4
            StructType *s = dynamic_cast<StructType *>(trueDataType);
            assert(s);
            return s->containListMember();
        }
<<<<<<< HEAD
        case DataType::kUnionType:
        {
=======
        case DataType::data_type_t::kUnionType: {
>>>>>>> 8616dbe4
            UnionType *u = dynamic_cast<UnionType *>(trueDataType);
            assert(u);
            for (UnionCase *unionCase : u->getUniqueCases())
            {
                if (!unionCase->caseMemberIsVoid())
                {
                    for (string unionCaseName : unionCase->getMemberDeclarationNames())
                    {
                        StructMember *unionCaseMember = unionCase->getUnionMemberDeclaration(unionCaseName);
                        if (containsList(unionCaseMember->getDataType()))
                        {
                            return true;
                        }
                    }
                }
            }
            return false;
        }
        default:
        {
            return false;
        }
    }
}

bool CGenerator::containsByrefParamToFree(DataType *dataType, set<DataType *> &dataTypes)
{
    // For loops from forward declaration detection.
    if (dataTypes.insert(dataType).second)
    {
        DataType *trueDataType = dataType->getTrueContainerDataType();
        if (trueDataType->isStruct())
        {
            StructType *structType = dynamic_cast<StructType *>(trueDataType);
            assert(structType != nullptr);

            for (StructMember *structMember : structType->getMembers())
            {
                if ((structMember->isByref() && !findAnnotation(structMember, SHARED_ANNOTATION)) ||
                    containsByrefParamToFree(structMember->getDataType(), dataTypes))
                {
                    return true;
                }
            }
        }
        else if (trueDataType->isUnion())
        {
            UnionType *unionType = dynamic_cast<UnionType *>(trueDataType);
            assert(unionType != nullptr);

            for (StructMember *structMember : unionType->getUnionMembers().getMembers())
            {
                if ((structMember->isByref() && !findAnnotation(structMember, SHARED_ANNOTATION)) ||
                    containsByrefParamToFree(structMember->getDataType(), dataTypes))
                {
                    return true;
                }
            }
        }
    }
    return false;
}

bool CGenerator::isListStruct(const StructType *structType)
{
    // if structure is transformed list<> to struct{list<>}
    for (const StructType *structList : m_structListTypes)
    {
        if (structType == structList)
        {
            return true;
        }
    }
    return false;
}

bool CGenerator::isBinaryStruct(StructType *structType)
{
    // if structure contains one member list<>
    if (structType->getMembers().size() == 1 && structType->getMembers()[0]->getDataType()->isList())
    {
        /*
         * If list is same as in s_listBinaryTypes.
         * This list is always in 0-position of vector s_listBinaryTypes.
         */
        if (m_listBinaryTypes.size() && structType->getMembers()[0]->getDataType() == m_listBinaryTypes.at(0))
        {
            return true;
        }
    }
    return false;
}

bool CGenerator::isBinaryList(const ListType *listType)
{

    // If list is same as in s_listBinaryTypes.
    for (const ListType *list : m_listBinaryTypes)
    {
        if (listType == list)
        {
            return true;
        }
    }
    return false;
}

bool CGenerator::generateServerFreeFunctions(StructMember *structMember)
{
    return (structMember == nullptr || findAnnotation(structMember, RETAIN_ANNOTATION) == nullptr);
}

void CGenerator::setNoSharedAnn(Symbol *parentSymbol, Symbol *childSymbol)
{
    if (Annotation *ann = findAnnotation(childSymbol, NO_SHARED_ANNOTATION))
    {
        parentSymbol->addAnnotation(*ann);
    }
}

bool CGenerator::setDiscriminatorTemp(UnionType *unionType, StructType *structType, StructMember *structMember,
                                      bool isFunctionParam, data_map &templateData)
{
    bool needTempVariableI32 = false;
    if (structType)
    {
        string discriminatorName;
        Symbol *disSymbol;

        if (unionType->isNonEncapsulatedUnion())
        {
            discriminatorName = getAnnStringValue(structMember, DISCRIMINATOR_ANNOTATION);
            disSymbol = m_globals->getSymbol(discriminatorName, false);
            if (isFunctionParam || disSymbol)
            {
                templateData["dataLiteral"] = "";
            }
            else
            {
                templateData["dataLiteral"] = "data->";
            }
        }
        else
        {
            disSymbol = nullptr;
            templateData["dataLiteral"] = "data->";
            discriminatorName = unionType->getDiscriminatorName();
        }

        DataType *disType;
        if (disSymbol)
        {
            templateData["isConstant"] = true;
            ConstType *constType = dynamic_cast<ConstType *>(disSymbol);
            assert(constType);
            disType = constType->getDataType();
        }
        else
        {
            templateData["isConstant"] = false;
            disSymbol = structType->getScope().getSymbol(discriminatorName);
            assert(disSymbol);
            StructMember *disMember = dynamic_cast<StructMember *>(disSymbol);
            assert(disMember);
            disType = disMember->getDataType();
        }

        BuiltinType *disBuiltin = dynamic_cast<BuiltinType *>(disType->getTrueDataType());
        if (disBuiltin && disBuiltin->getBuiltinType() == BuiltinType::builtin_type_t::kInt32Type)
        {
            templateData["castDiscriminator"] = false;
        }
        else
        {
            needTempVariableI32 = true;
            templateData["castDiscriminator"] = true;
            templateData["discriminatorType"] = disType->getName();
        }
        templateData["discriminatorName"] = discriminatorName;
    }
    else
    {
        templateData["discriminatorName"] = "discriminator";
        templateData["dataLiteral"] = "";
        templateData["castDiscriminator"] = false;
    }
    return needTempVariableI32;
}

string CGenerator::getScalarTypename(DataType *dataType)
{
    if (dataType->getTrueDataType()->isScalar())
    {
        if (dataType->isAlias())
        {
            return dataType->getName();
        }
        else
        {
            BuiltinType *builtinType = dynamic_cast<BuiltinType *>(dataType);
            assert(builtinType);
            return getBuiltinTypename(builtinType);
        }
    }
    else
    {
        return "";
    }
}

string CGenerator::getDirection(param_direction_t direction)
{
    switch (direction)
    {
        case param_direction_t::kInDirection:
            return "kInDirection";
        case param_direction_t::kOutDirection:
            return "kOutDirection";
        case param_direction_t::kInoutDirection:
            return "kInoutDirection";
        case param_direction_t::kReturn:
            return "kReturn";
        default:
            throw semantic_error("Unsupported direction type");
    }
}

void CGenerator::initCReservedWords()
{
    // C specific words
    reserverdWords.insert("if");
    reserverdWords.insert("else");
    reserverdWords.insert("switch");
    reserverdWords.insert("case");
    reserverdWords.insert("default");
    reserverdWords.insert("break");
    reserverdWords.insert("int");
    reserverdWords.insert("float");
    reserverdWords.insert("char");
    reserverdWords.insert("double");
    reserverdWords.insert("long");
    reserverdWords.insert("for");
    reserverdWords.insert("while");
    reserverdWords.insert("do");
    reserverdWords.insert("void");
    reserverdWords.insert("goto");
    reserverdWords.insert("auto");
    reserverdWords.insert("signed");
    reserverdWords.insert("const");
    reserverdWords.insert("extern");
    reserverdWords.insert("register");
    reserverdWords.insert("unsigned");
    reserverdWords.insert("return");
    reserverdWords.insert("continue");
    reserverdWords.insert("enum");
    reserverdWords.insert("sizeof");
    reserverdWords.insert("struct");
    reserverdWords.insert("typedef");
    reserverdWords.insert("union");
    reserverdWords.insert("volatile");
    reserverdWords.insert("bool");
    reserverdWords.insert("int8_t");
    reserverdWords.insert("int16_t");
    reserverdWords.insert("int32_t");
    reserverdWords.insert("int64_t");
    reserverdWords.insert("uint8_t");
    reserverdWords.insert("uint16_t");
    reserverdWords.insert("uint32_t");
    reserverdWords.insert("uint64_t");

    // C++ specific words
    reserverdWords.insert("asm");
    reserverdWords.insert("catch");
    reserverdWords.insert("class");
    reserverdWords.insert("const_cast");
    reserverdWords.insert("delete");
    reserverdWords.insert("dynamic_cast");
    reserverdWords.insert("explicit");
    reserverdWords.insert("false");
    reserverdWords.insert("friend");
    reserverdWords.insert("inline");
    reserverdWords.insert("mutable");
    reserverdWords.insert("namespace");
    reserverdWords.insert("new");
    reserverdWords.insert("operator");
    reserverdWords.insert("private");
    reserverdWords.insert("public");
    reserverdWords.insert("protected");
    reserverdWords.insert("reinterpret_cast");
    reserverdWords.insert("static_cast");
    reserverdWords.insert("template");
    reserverdWords.insert("this");
    reserverdWords.insert("throw");
    reserverdWords.insert("true");
    reserverdWords.insert("try");
    reserverdWords.insert("typeid");
    reserverdWords.insert("typename");
    reserverdWords.insert("using");
    reserverdWords.insert("virtual");
    reserverdWords.insert("wchar_t");
}

void CGenerator::checkIfAnnValueIsIntNumberOrIntType(Annotation *ann, StructType *currentStructType)
{
    // skip if value is integer number
    if (ann->getValueObject()->getType() != kIntegerValue)
    {
        string annName = ann->getName();
        int annNameFirstLine = ann->getLocation().m_firstLine;
        string annValue = ann->getValueObject()->toString();

        DataType *trueDataType = nullptr;

        // search in structure scope for member referenced with annotation
        for (StructMember *structMember : currentStructType->getMembers())
        {
            if (structMember->getName().compare(annValue) == 0)
            {
                trueDataType = structMember->getDataType()->getTrueDataType();
                break;
            }
        }

        if (!trueDataType)
        {
            // search in global scope for member referenced with annotation
            Symbol *symbolConst = m_globals->getSymbol(annValue);
            if (symbolConst)
            {
                ConstType *constVar = dynamic_cast<ConstType *>(symbolConst);
                if (constVar)
                {
                    trueDataType = constVar->getDataType();
                }
            }
        }

        if (trueDataType)
        {
            // check if data type is integer type
            if (trueDataType->isScalar())
            {
                BuiltinType *builtinType = dynamic_cast<BuiltinType *>(trueDataType);
                if (builtinType && builtinType->isInt())
                {
                    return;
                }
            }

            throw semantic_error(format_string(
                "line %d: Annotation %s contains reference to non-integer parameter or member %s declared on line %d.",
                annNameFirstLine, annName.c_str(), annValue.c_str(), trueDataType->getLocation().m_firstLine));
        }
        else
        {
            throw semantic_error(format_string("line %d: The parameter or member named by a %s annotation must exist.",
                                               annNameFirstLine, annName.c_str()));
        }
    }
}

void CGenerator::scanStructForAnnotations(StructType *currentStructType, bool isFunction)
{
    // go trough all structure members
    for (StructMember *structMember : currentStructType->getMembers())
    {
        DataType *memberType = structMember->getDataType()->getTrueDataType();
        /* Check non-encapsulated discriminated unions. */
        // looking for references
        Annotation *lengthAnn = findAnnotation(structMember, LENGTH_ANNOTATION);
        Annotation *maxLengthAnn = findAnnotation(structMember, MAX_LENGTH_ANNOTATION);
        if (lengthAnn)
        {
            checkIfAnnValueIsIntNumberOrIntType(lengthAnn, currentStructType);

            if (lengthAnn->getValueObject()->getType() != kIntegerValue)
            {
                StructMember *structMemberRef = NULL;

                // search in structure scope for member referenced with annotation
                Symbol *symbol =
                    currentStructType->getScope().getSymbol(lengthAnn->getValueObject()->toString(), false);
                if (symbol)
                {
                    structMemberRef = dynamic_cast<StructMember *>(symbol);
                    assert(structMemberRef);
                }

                // Verify both the data and length members are the same direction.
                if (!isFunction && structMemberRef && structMember->getDirection() != structMemberRef->getDirection())
                {
                    throw semantic_error(
                        format_string("orig line %d, ref line %d: The parameter named by a length annotation must be "
                                      "the same direction as the data parameter.",
                                      lengthAnn->getLocation().m_firstLine, structMember->getLocation().m_firstLine));
                }
                // Verify using max_length annotation when referenced variable is out.
                else if (isFunction && structMemberRef &&
                         structMemberRef->getDirection() == param_direction_t::kOutDirection &&
                         !findAnnotation(structMember, MAX_LENGTH_ANNOTATION))
                {
                    throw semantic_error(
                        format_string("orig line %d, ref line %d: The out parameter with set length annotation "
                                      "must have also set max_length annotation",
                                      lengthAnn->getLocation().m_firstLine, structMember->getLocation().m_firstLine));
                }
                // Verify using max_length annotation when referenced variable is inout.
                else if (isFunction && structMemberRef &&
                         structMember->getDirection() == param_direction_t::kInoutDirection &&
                         structMemberRef->getDirection() == param_direction_t::kInoutDirection &&
                         !findAnnotation(structMember, MAX_LENGTH_ANNOTATION))
                {
                    throw semantic_error(
                        format_string("orig line %d, ref line %d: The inout parameter named by a length annotation "
                                      "must have set max_length annotation",
                                      lengthAnn->getLocation().m_firstLine, structMember->getLocation().m_firstLine));
                }
            }

            // Set length variable name.
            if (memberType->isList())
            {
                ListType *memberListType = dynamic_cast<ListType *>(memberType);
                assert(memberListType);
                memberListType->setLengthVariableName(lengthAnn->getValueObject()->toString());
            }
        }

        if (maxLengthAnn)
        {
            checkIfAnnValueIsIntNumberOrIntType(maxLengthAnn, currentStructType);
        }
    }
}

////////////////////////////////////////////////////////////////////////////////
// EOF
////////////////////////////////////////////////////////////////////////////////<|MERGE_RESOLUTION|>--- conflicted
+++ resolved
@@ -53,12 +53,7 @@
 ////////////////////////////////////////////////////////////////////////////////
 // Code
 ////////////////////////////////////////////////////////////////////////////////
-<<<<<<< HEAD
-CGenerator::CGenerator(InterfaceDefinition *def) : Generator(def, kC)
-=======
-CGenerator::CGenerator(InterfaceDefinition *def)
-: Generator(def, generator_type_t::kC)
->>>>>>> 8616dbe4
+CGenerator::CGenerator(InterfaceDefinition *def) : Generator(def, generator_type_t::kC)
 {
     /* Set copyright rules. */
     if (m_def->hasProgramSymbol())
@@ -236,34 +231,22 @@
 
     switch (dataType->getDataType())
     {
-<<<<<<< HEAD
-        case DataType::kAliasType:
-        {
-=======
-        case DataType::data_type_t::kAliasType: {
->>>>>>> 8616dbe4
+        case DataType::data_type_t::kAliasType:
+        {
             AliasType *aliasType = dynamic_cast<AliasType *>(dataType);
             assert(aliasType);
             aliasType->setElementType(findChildDataType(dataTypes, aliasType->getElementType()));
             break;
         }
-<<<<<<< HEAD
-        case DataType::kArrayType:
-        {
-=======
-        case DataType::data_type_t::kArrayType: {
->>>>>>> 8616dbe4
+        case DataType::data_type_t::kArrayType:
+        {
             ArrayType *arrayType = dynamic_cast<ArrayType *>(dataType);
             assert(arrayType);
             arrayType->setElementType(findChildDataType(dataTypes, arrayType->getElementType()));
             break;
         }
-<<<<<<< HEAD
-        case DataType::kBuiltinType:
-        {
-=======
-        case DataType::data_type_t::kBuiltinType: {
->>>>>>> 8616dbe4
+        case DataType::data_type_t::kBuiltinType:
+        {
             if (dataType->isBinary())
             {
                 // check if binary data type was replaced with structure wrapper
@@ -294,12 +277,8 @@
             dataTypes.insert(dataType);
             break;
         }
-<<<<<<< HEAD
-        case DataType::kFunctionType:
-        {
-=======
-        case DataType::data_type_t::kFunctionType: {
->>>>>>> 8616dbe4
+        case DataType::data_type_t::kFunctionType:
+        {
             FunctionType *funcType = dynamic_cast<FunctionType *>(dataType);
             assert(funcType);
 
@@ -322,12 +301,8 @@
             }
             break;
         }
-<<<<<<< HEAD
-        case DataType::kListType:
-        {
-=======
-        case DataType::data_type_t::kListType: {
->>>>>>> 8616dbe4
+        case DataType::data_type_t::kListType:
+        {
             // The only child node of a list node is the element type.
             ListType *listType = dynamic_cast<ListType *>(dataType);
             DataType *trueContainerDataType = listType->getTrueContainerDataType();
@@ -419,12 +394,8 @@
                 break;
             }
         }
-<<<<<<< HEAD
-        case DataType::kStructType:
-        {
-=======
-        case DataType::data_type_t::kStructType: {
->>>>>>> 8616dbe4
+        case DataType::data_type_t::kStructType:
+        {
             StructType *structType = dynamic_cast<StructType *>(dataType);
             assert(structType);
 
@@ -449,12 +420,8 @@
             }
             break;
         }
-<<<<<<< HEAD
-        case DataType::kUnionType:
-        {
-=======
-        case DataType::data_type_t::kUnionType: {
->>>>>>> 8616dbe4
+        case DataType::data_type_t::kUnionType:
+        {
             // Keil need extra pragma option when unions are used.
             m_templateData["usedUnionType"] = true;
             UnionType *currentUnion = dynamic_cast<UnionType *>(dataType);
@@ -836,12 +803,8 @@
                 aliasInfo["unnamedName"] = getOutputName(aliasType);
                 switch (elementDataType->getDataType())
                 {
-<<<<<<< HEAD
-                    case DataType::kStructType:
+                    case DataType::data_type_t::kStructType:
                     {
-=======
-                    case DataType::data_type_t::kStructType: {
->>>>>>> 8616dbe4
                         StructType *structType = dynamic_cast<StructType *>(elementDataType);
                         assert(structType);
                         aliasInfo["unnamed"] = getStructDefinitionTemplateData(
@@ -849,12 +812,8 @@
                         aliasInfo["unnamedType"] = "struct";
                         break;
                     }
-<<<<<<< HEAD
-                    case DataType::kEnumType:
+                    case DataType::data_type_t::kEnumType:
                     {
-=======
-                    case DataType::data_type_t::kEnumType: {
->>>>>>> 8616dbe4
                         EnumType *enumType = dynamic_cast<EnumType *>(elementDataType);
                         assert(enumType);
                         aliasInfo["unnamed"] = getEnumTemplateData(enumType);
@@ -1856,25 +1815,15 @@
         assert(structMember);
         switch (structMember->getDirection())
         {
-<<<<<<< HEAD
-            case kOutDirection:
-            case kInoutDirection:
-            {
-                direction = kInOut;
-                break;
-            }
-            case kInDirection:
-            {
-                direction = kIn;
-=======
             case param_direction_t::kOutDirection:
-            case param_direction_t::kInoutDirection: {
+            case param_direction_t::kInoutDirection:
+            {
                 direction = direction_t::kInOut;
                 break;
             }
-            case param_direction_t::kInDirection: {
+            case param_direction_t::kInDirection:
+            {
                 direction = direction_t::kIn;
->>>>>>> 8616dbe4
                 break;
             }
             default:
@@ -1891,30 +1840,18 @@
 
     switch (direction)
     {
-<<<<<<< HEAD
-        case kIn:
+        case direction_t::kIn:
         {
             toServer.push_back(dataMap);
             break;
         }
-        case kOut:
+        case direction_t::kOut:
         {
             toClient.push_back(dataMap);
             break;
         }
-        case kInOut:
-        {
-=======
-        case direction_t::kIn: {
-            toServer.push_back(dataMap);
-            break;
-        }
-        case direction_t::kOut: {
-            toClient.push_back(dataMap);
-            break;
-        }
-        case direction_t::kInOut: {
->>>>>>> 8616dbe4
+        case direction_t::kInOut:
+        {
             toServer.push_back(dataMap);
             toClient.push_back(dataMap);
             break;
@@ -1975,40 +1912,24 @@
             assert(builtinType);
             switch (builtinType->getBuiltinType())
             {
-<<<<<<< HEAD
-                case BuiltinType::kBoolType:
+                case BuiltinType::builtin_type_t::kBoolType:
                 {
                     return "false";
                 }
-                case BuiltinType::kUInt8Type:
+                case BuiltinType::builtin_type_t::kUInt8Type:
                 {
                     return "0xFFU";
                 }
-                case BuiltinType::kUInt16Type:
+                case BuiltinType::builtin_type_t::kUInt16Type:
                 {
                     return "0xFFFFU";
                 }
-                case BuiltinType::kUInt32Type:
+                case BuiltinType::builtin_type_t::kUInt32Type:
                 {
                     return "0xFFFFFFFFU";
                 }
-                case BuiltinType::kUInt64Type:
-                {
-=======
-                case BuiltinType::builtin_type_t::kBoolType: {
-                    return "false";
-                }
-                case BuiltinType::builtin_type_t::kUInt8Type: {
-                    return "0xFFU";
-                }
-                case BuiltinType::builtin_type_t::kUInt16Type: {
-                    return "0xFFFFU";
-                }
-                case BuiltinType::builtin_type_t::kUInt32Type: {
-                    return "0xFFFFFFFFU";
-                }
-                case BuiltinType::builtin_type_t::kUInt64Type: {
->>>>>>> 8616dbe4
+                case BuiltinType::builtin_type_t::kUInt64Type:
+                {
                     return "0xFFFFFFFFFFFFFFFFU";
                 }
                 default:
@@ -2284,12 +2205,8 @@
     string returnName;
     switch (t->getDataType())
     {
-<<<<<<< HEAD
-        case DataType::kArrayType:
-        {
-=======
-        case DataType::data_type_t::kArrayType: {
->>>>>>> 8616dbe4
+        case DataType::data_type_t::kArrayType:
+        {
             // Array type requires the array element count to come after the variable/member name.
             returnName = name;
             ArrayType *a = dynamic_cast<ArrayType *>(t);
@@ -2299,12 +2216,8 @@
             returnName = getTypenameName(a->getElementType(), returnName);
             break;
         }
-<<<<<<< HEAD
-        case DataType::kBuiltinType:
-        {
-=======
-        case DataType::data_type_t::kBuiltinType: {
->>>>>>> 8616dbe4
+        case DataType::data_type_t::kBuiltinType:
+        {
             assert(nullptr != dynamic_cast<const BuiltinType *>(t));
             returnName = getBuiltinTypename(dynamic_cast<const BuiltinType *>(t));
             if (!(t->isString() && name != "" && name[0] == '*'))
@@ -2314,24 +2227,16 @@
             returnName += name;
             break;
         }
-<<<<<<< HEAD
-        case DataType::kListType:
-        {
-=======
-        case DataType::data_type_t::kListType: {
->>>>>>> 8616dbe4
+        case DataType::data_type_t::kListType:
+        {
             const ListType *a = dynamic_cast<const ListType *>(t);
             assert(a);
             returnName = "* " + name;
             returnName = getTypenameName(a->getElementType(), returnName);
             break;
         }
-<<<<<<< HEAD
-        case DataType::kUnionType:
-        {
-=======
-        case DataType::data_type_t::kUnionType: {
->>>>>>> 8616dbe4
+        case DataType::data_type_t::kUnionType:
+        {
             UnionType *unionType = dynamic_cast<UnionType *>(t);
             assert(unionType);
             if (unionType->isNonEncapsulatedUnion())
@@ -2347,28 +2252,17 @@
             }
             break;
         }
-<<<<<<< HEAD
-        case DataType::kVoidType:
-        {
-=======
-        case DataType::data_type_t::kVoidType: {
->>>>>>> 8616dbe4
+        case DataType::data_type_t::kVoidType:
+        {
             returnName = "void";
             returnName += returnSpaceWhenNotEmpty(name) + name;
             break;
         }
-<<<<<<< HEAD
-        case DataType::kAliasType:
-        case DataType::kEnumType:
-        case DataType::kFunctionType:
-        case DataType::kStructType:
-        {
-=======
         case DataType::data_type_t::kAliasType:
         case DataType::data_type_t::kEnumType:
         case DataType::data_type_t::kFunctionType:
-        case DataType::data_type_t::kStructType: {
->>>>>>> 8616dbe4
+        case DataType::data_type_t::kStructType:
+        {
             returnName = getOutputName(t);
             returnName += returnSpaceWhenNotEmpty(name) + name;
             break;
@@ -2586,23 +2480,15 @@
 
     switch (t->getDataType())
     {
-<<<<<<< HEAD
-        case DataType::kAliasType:
-        {
-=======
-        case DataType::data_type_t::kAliasType: {
->>>>>>> 8616dbe4
+        case DataType::data_type_t::kAliasType:
+        {
             AliasType *aliasType = dynamic_cast<AliasType *>(t);
             assert(aliasType);
             return getEncodeDecodeCall(name, group, aliasType->getElementType(), structType, inDataContainer,
                                        structMember, needTempVariableI32, isFunctionParam);
         }
-<<<<<<< HEAD
-        case DataType::kArrayType:
-        {
-=======
-        case DataType::data_type_t::kArrayType: {
->>>>>>> 8616dbe4
+        case DataType::data_type_t::kArrayType:
+        {
             static uint8_t arrayCounter;
             ArrayType *arrayType = dynamic_cast<ArrayType *>(t);
             assert(arrayType);
@@ -2635,24 +2521,15 @@
             --arrayCounter;
             break;
         }
-<<<<<<< HEAD
-        case DataType::kBuiltinType:
-        {
-=======
-        case DataType::data_type_t::kBuiltinType: {
->>>>>>> 8616dbe4
+        case DataType::data_type_t::kBuiltinType:
+        {
             getEncodeDecodeBuiltin(group, dynamic_cast<BuiltinType *>(t), templateData, structType, structMember,
                                    isFunctionParam);
             break;
         }
-<<<<<<< HEAD
-        case DataType::kEnumType:
-        {
-            needTempVariable = true;
-=======
-        case DataType::data_type_t::kEnumType: {
+        case DataType::data_type_t::kEnumType:
+        {
             needTempVariableI32 = true;
->>>>>>> 8616dbe4
             templateData["decode"] = m_templateData["decodeEnumType"];
             templateData["encode"] = m_templateData["encodeEnumType"];
             string typeName = getOutputName(t);
@@ -2666,12 +2543,8 @@
             }
             break;
         }
-<<<<<<< HEAD
-        case DataType::kFunctionType:
-        {
-=======
-        case DataType::data_type_t::kFunctionType: {
->>>>>>> 8616dbe4
+        case DataType::data_type_t::kFunctionType:
+        {
             FunctionType *funType = dynamic_cast<FunctionType *>(t);
             assert(funType);
             const FunctionType::c_function_list_t &callbacks = funType->getCallbackFuns();
@@ -2698,12 +2571,8 @@
             templateData["decode"] = m_templateData["decodeFunctionType"];
             break;
         }
-<<<<<<< HEAD
-        case DataType::kListType:
-        {
-=======
-        case DataType::data_type_t::kListType: {
->>>>>>> 8616dbe4
+        case DataType::data_type_t::kListType:
+        {
             ListType *listType = dynamic_cast<ListType *>(t);
             assert(listType);
             DataType *elementType = listType->getElementType();
@@ -2848,12 +2717,8 @@
                                                             structMember, needTempVariableI32, isFunctionParam);
             break;
         }
-<<<<<<< HEAD
-        case DataType::kStructType:
-        {
-=======
-        case DataType::data_type_t::kStructType: {
->>>>>>> 8616dbe4
+        case DataType::data_type_t::kStructType:
+        {
             // needDealloc(templateData, t, structType, structMember);
             string typeName = getOutputName(t);
             if (typeName != "")
@@ -2873,12 +2738,8 @@
             }
             break;
         }
-<<<<<<< HEAD
-        case DataType::kUnionType:
-        {
-=======
-        case DataType::data_type_t::kUnionType: {
->>>>>>> 8616dbe4
+        case DataType::data_type_t::kUnionType:
+        {
             UnionType *unionType = dynamic_cast<UnionType *>(t);
             assert(unionType);
 
@@ -3133,51 +2994,32 @@
     DataType *trueDataType = dataType->getTrueDataType();
     switch (trueDataType->getDataType())
     {
-<<<<<<< HEAD
-        case DataType::kArrayType:
-        {
-=======
-        case DataType::data_type_t::kArrayType: {
->>>>>>> 8616dbe4
+        case DataType::data_type_t::kArrayType:
+        {
             ArrayType *arrayType = dynamic_cast<ArrayType *>(trueDataType);
             assert(arrayType);
             return isNeedCallFree(arrayType->getElementType());
         }
-<<<<<<< HEAD
-        case DataType::kBuiltinType:
-        {
-=======
-        case DataType::data_type_t::kBuiltinType: {
->>>>>>> 8616dbe4
+        case DataType::data_type_t::kBuiltinType:
+        {
             BuiltinType *builtinType = dynamic_cast<BuiltinType *>(trueDataType);
             assert(builtinType);
             return builtinType->isString() || builtinType->isBinary();
         }
-<<<<<<< HEAD
-        case DataType::kListType:
+        case DataType::data_type_t::kListType:
         {
             return true;
         }
-        case DataType::kStructType:
-        {
-=======
-        case DataType::data_type_t::kListType: {
-            return true;
-        }
-        case DataType::data_type_t::kStructType: {
->>>>>>> 8616dbe4
+        case DataType::data_type_t::kStructType:
+        {
             StructType *structType = dynamic_cast<StructType *>(trueDataType);
             assert(structType);
             set<DataType *> loopDetection;
             return structType->containListMember() || structType->containStringMember() ||
                    containsByrefParamToFree(structType, loopDetection);
         }
-<<<<<<< HEAD
-        case DataType::kUnionType:
-        {
-=======
-        case DataType::data_type_t::kUnionType: {
->>>>>>> 8616dbe4
+        case DataType::data_type_t::kUnionType:
+        {
             UnionType *unionType = dynamic_cast<UnionType *>(trueDataType);
             assert(unionType);
             for (auto unionCase : unionType->getCases())
@@ -3311,22 +3153,14 @@
     DataType *trueDataType = dataType->getTrueContainerDataType();
     switch (trueDataType->getDataType())
     {
-<<<<<<< HEAD
-        case DataType::kStructType:
-        {
-=======
-        case DataType::data_type_t::kStructType: {
->>>>>>> 8616dbe4
+        case DataType::data_type_t::kStructType:
+        {
             StructType *s = dynamic_cast<StructType *>(trueDataType);
             assert(s);
             return s->containStringMember();
         }
-<<<<<<< HEAD
-        case DataType::kUnionType:
-        {
-=======
-        case DataType::data_type_t::kUnionType: {
->>>>>>> 8616dbe4
+        case DataType::data_type_t::kUnionType:
+        {
             UnionType *u = dynamic_cast<UnionType *>(trueDataType);
             assert(u);
             for (UnionCase *unionCase : u->getUniqueCases())
@@ -3365,22 +3199,14 @@
     DataType *trueDataType = dataType->getTrueContainerDataType();
     switch (trueDataType->getDataType())
     {
-<<<<<<< HEAD
-        case DataType::kStructType:
-        {
-=======
-        case DataType::data_type_t::kStructType: {
->>>>>>> 8616dbe4
+        case DataType::data_type_t::kStructType:
+        {
             StructType *s = dynamic_cast<StructType *>(trueDataType);
             assert(s);
             return s->containListMember();
         }
-<<<<<<< HEAD
-        case DataType::kUnionType:
-        {
-=======
-        case DataType::data_type_t::kUnionType: {
->>>>>>> 8616dbe4
+        case DataType::data_type_t::kUnionType:
+        {
             UnionType *u = dynamic_cast<UnionType *>(trueDataType);
             assert(u);
             for (UnionCase *unionCase : u->getUniqueCases())
