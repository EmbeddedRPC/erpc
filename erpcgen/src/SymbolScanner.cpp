/*
 * Copyright (c) 2014-2016, Freescale Semiconductor, Inc.
 * Copyright 2016-2017 NXP
 * Copyright (c) 2020 Texas Instruments Incorporated
 * All rights reserved.
 *
 *
 * SPDX-License-Identifier: BSD-3-Clause
 */

#include "SymbolScanner.hpp"

#include "ErpcLexer.hpp"
#include "Logging.hpp"
#include "annotations.h"
#include "smart_ptr.hpp"
#include "types/ArrayType.hpp"
#include "types/BuiltinType.hpp"
#include "types/ConstType.hpp"
#include "types/FunctionType.hpp"
#include "types/ListType.hpp"
#include "types/VoidType.hpp"

#include <algorithm>
#include <cstring>

using namespace erpcgen;
using namespace std;

////////////////////////////////////////////////////////////////////////////////
// Code
////////////////////////////////////////////////////////////////////////////////
void SymbolScanner::handleRoot(AstNode *node, bottom_up)
{
    (void)node;
    if (m_forwardDeclarations.size() != 0)
    {
        string forwardTypes;
        for (auto it = m_forwardDeclarations.begin(); it != m_forwardDeclarations.end(); ++it)
        {
            if (it != m_forwardDeclarations.begin())
            {
                forwardTypes += ", ";
            }
            forwardTypes += format_string("type name %s: line %d", it->first.c_str(), it->second->getFirstLine());
        }
        throw syntax_error(format_string("Missing type definitions for one or more forward type declarations: %s",
                                         forwardTypes.c_str()));
    }
}

AstNode *SymbolScanner::handleConst(AstNode *node, bottom_up)
{
    DataType *constDataType = getDataTypeForConst(node->getChild(0));
    Value *constVal = getValueForConst(node, constDataType);
    ConstType *constType = new ConstType(node->getChild(1)->getToken(), constDataType, constVal);
    addAnnotations(node->getChild(3), constType);

    // doxygen comment
    addDoxygenComments(constType, node->getChild(4), node->getChild(5));

    addGlobalSymbol(constType);
    return nullptr;
}

Value *SymbolScanner::getValueForConst(AstNode *const node, DataType *const constDataType)
{
    Value *constVal = nullptr;
    bool isStringConst = constDataType->getTrueDataType()->isString();
    if (rhsIsAStringLiteral(node))
    {
        if (!isStringConst)
        {
            throw syntax_error2("Attempt to assign a string to a non-string data type",
                                node->getChild(0)->getToken().getLocation(), m_fileName);
        }
        else
        {
            constVal = node->getChild(2)->getTokenValue();
        }
    }
    else if (rhsIsAnExpression(node))
    {
        // const node -> virtual expression node -> actual expression (id or number)
        Token &rhsExpressionChildTok = node->getChild(2)->getChild(0)->getToken();
        if (rhsExpressionChildTok.isNumberTok())
        {
            if (isStringConst)
            {
                throw syntax_error2("Attempt to assign a number to a string data type",
                                    node->getChild(0)->getToken().getLocation(), m_fileName);
            }
            else
            {
                constVal = rhsExpressionChildTok.getValue();
            }
        }
        else if (rhsExpressionChildTok.isIdentifierTok())
        {
            constVal = getValueFromSymbol(rhsExpressionChildTok);
            if (kStringValue == constVal->getType())
            {
                if (!isStringConst)
                {
                    delete constVal;
                    throw syntax_error2("Attempt to assign a string to a non-string data type",
                                        node->getChild(0)->getToken().getLocation(), m_fileName);
                }
            }
            else // kStringValue != constVal->getType()
            {
                if (isStringConst)
                {
                    delete constVal;
                    throw syntax_error2("Attempt to assign a number to a string data type",
                                        node->getChild(0)->getToken().getLocation(), m_fileName);
                }
            }
        } // else do nothing
    }
    assert(nullptr != constVal);
    return constVal;
}

bool SymbolScanner::rhsIsAnExpression(AstNode *rhs)
{
    return TOK_EXPR == rhs->getChild(2)->getToken().getToken();
}
bool SymbolScanner::rhsIsAStringLiteral(AstNode *rhs)
{
    return TOK_STRING_LITERAL == rhs->getChild(2)->getToken().getToken();
}

DataType *SymbolScanner::getDataTypeForConst(AstNode *typeNode)
{
    const string &nameOfType = typeNode->getToken().getStringValue();
    if (!m_globals->hasSymbol(nameOfType))
    { // throw typeNotFound exception
        throw syntax_error2("Type '" + nameOfType + "' not a defined type", typeNode->getToken().getLocation(),
                            m_fileName);
    }

    assert(nullptr != dynamic_cast<DataType *>(m_globals->getSymbol(nameOfType)));
    return dynamic_cast<DataType *>(m_globals->getSymbol(nameOfType));
}

AstNode *SymbolScanner::handleType(AstNode *node, top_down)
{
    if (m_currentInterface == nullptr)
    {
        // Extract new type name.
        AstNode *ident = (*node)[0];
        const Token &tok = ident->getToken();
        const string &name = tok.getStringValue();
        Log::debug("type: %s\n", name.c_str());

        // Find existing type.
        AstNode *typeNode = (*node)[1];
        DataType *dataType = nullptr;
        if (!containsStructEnumDeclaration(typeNode))
        {
            dataType = lookupDataType(typeNode);
        }

        AliasType *type = new AliasType(tok, dataType);

        // Get comment if exist.
        addDoxygenComments(type, node->getChild(3), node->getChild(4));

        m_currentAlias = type;
    }

    return nullptr;
}

AstNode *SymbolScanner::handleType(AstNode *node, bottom_up)
{
    if (m_currentInterface == nullptr)
    {
        if (m_currentAlias)
        {
            addAnnotations(node->getChild(2), m_currentAlias);
            addGlobalSymbol(m_currentAlias);
            m_currentAlias = nullptr;
        }
    }
    return nullptr;
}

AstNode *SymbolScanner::handleEnum(AstNode *node, top_down)
{
    AstNode *ident = (*node)[0];
    const string *name = nullptr;
    EnumType *newEnum;

    if (ident)
    {
        const Token &tok = ident->getToken();
        name = &(tok.getStringValue());
        Log::debug("enum: %s\n", name->c_str());
        newEnum = new EnumType(tok);
    }
    else
    {
        // TODO: support enum{...} ?		//Log::debug("typedef enum: %s\n",
        // check_null(check_null(check_null(node->getParent())->getChild(0))->getTokenValue())->toString().c_str());
        newEnum = new EnumType();
    }

    Log::debug("Enum: %s\n", newEnum->getName().c_str());

    // Get doxygen comment if exist.
    addDoxygenComments(newEnum, node->getChild(3), node->getChild(4));

    m_currentEnum = newEnum;
    return nullptr;
}

AstNode *SymbolScanner::handleEnum(AstNode *node, bottom_up)
{
    if (m_currentAlias != nullptr)
    {
        if (m_currentAlias->getElementType() == nullptr)
        {
            m_currentAlias->setElementType(m_currentEnum);
        }
        else
        {
            throw internal_error("Alias type should not have assigned data type at this state.");
        }

        if (m_currentEnum->getName().empty())
        {
            m_currentEnum->setName(m_currentAlias->getName());
            delete m_currentAlias;
            m_currentAlias = nullptr;
        }
    }
    else
    {
        addAnnotations(node->getChild(2), m_currentEnum);
        if (m_currentEnum->getMembers().size() == 0 &&
            m_currentEnum->findAnnotation(EXTERNAL_ANNOTATION, Annotation::program_lang_t::kAll) == nullptr)
        {
            throw semantic_error("Enum may have 0 members only when is defined with external annotation.");
        }
    }

    addGlobalSymbol(m_currentEnum);

    // Clear current enum pointer.
    m_currentEnum = nullptr;

    return nullptr;
}

AstNode *SymbolScanner::handleEnumMember(AstNode *node, bottom_up)
{
    // m_currentEnumMember = NULL;
    assert_throw_internal((m_currentEnum), "enum member not in enum");

    AstNode *ident = (*node)[0];
    const Token &tok = ident->getToken();
    const string &name = tok.getStringValue();

    if (enumMemberHasValue(node))
    {
        Value *enumValue = node->getChild(1)->getChild(0)->getTokenValue();
        if (enumValue->getType() == kStringValue)
        {
            enumValue = getValueFromSymbol(node->getChild(1)->getChild(0)->getToken());
        }

        if (enumValue->getType() == kIntegerValue)
        {
            assert(dynamic_cast<IntegerValue *>(enumValue));
            m_currentEnum->setCurrentValue((uint32_t) dynamic_cast<IntegerValue *>(enumValue)->getValue());
        }
        else
        {
            throw semantic_error(format_string("line %d: expected integer as enum's member value",
                                               node->getChild(1)->getChild(0)->getToken().getFirstLine()));
        }
    }
    EnumMember *member = new EnumMember(tok, m_currentEnum->getNextValue());

    Log::debug("enum member: %s = %d\n", name.c_str(), member->getValue());

    m_currentEnum->addMember(member);
    addGlobalSymbol(member);

    // add annotations
    addAnnotations(node->getChild(2), member);

    // doxygen comment
    addDoxygenComments(member, node->getChild(3), node->getChild(4));

    return nullptr;
}

bool SymbolScanner::enumMemberHasValue(AstNode *enumMember)
{
    auto enumValueNode = enumMember->getChild(1);
    if (enumValueNode && TOK_EXPR == enumValueNode->getToken().getToken())
    {
        AstNode *valueNode = enumValueNode->getChild(0);
        if (!valueNode)
        {
            return false;
        }
        auto val = valueNode->getTokenValue();
        if (!val)
        {
            return false;
        }

        return true;
    }
    return false;
}

AstNode *SymbolScanner::handleBinaryOp(AstNode *node, bottom_up)
{
    Log::debug("binop: %s\n", node->getDescription().c_str());

    Token &tok = node->getToken();

    // Get the left operand.
    AstNode *left = (*node)[0];
    assert(left);
    Token &leftTok = left->getToken();

    smart_ptr<Value> leftValue;
    IntegerValue *leftInt;
    FloatValue *leftFloat;

    if (leftTok.isIdentifierTok())
    {
        leftValue = getValueFromSymbol(leftTok);
        leftInt = dynamic_cast<IntegerValue *>(leftValue.get());
        leftFloat = dynamic_cast<FloatValue *>(leftValue.get());
    }
    else if (leftTok.isNumberTok())
    {
        leftInt = dynamic_cast<IntegerValue *>(leftTok.getValue());
        leftFloat = dynamic_cast<FloatValue *>(leftTok.getValue());
    }
    else
    {
        throw semantic_error(
            format_string("expression \"%s\" invalid as binary operand", leftTok.getValue()->toString().c_str()));
    }

    // Get the right operand.
    AstNode *right = (*node)[1];
    assert(right);
    Token &rightTok = right->getToken();

    smart_ptr<Value> rightValue;
    IntegerValue *rightInt;
    FloatValue *rightFloat;

    if (rightTok.isIdentifierTok())
    {
        rightValue = getValueFromSymbol(rightTok);
        rightInt = dynamic_cast<IntegerValue *>(rightValue.get());
        rightFloat = dynamic_cast<FloatValue *>(rightValue.get());
    }
    else if (rightTok.isNumberTok())
    {
        rightInt = dynamic_cast<IntegerValue *>(rightTok.getValue());
        rightFloat = dynamic_cast<FloatValue *>(rightTok.getValue());
    }
    else
    {
        throw semantic_error(
            format_string("expression \"%s\" invalid as binary operand", rightTok.getValue()->toString().c_str()));
    }

    // Perform type promotion. An int and a float in an operation together results in a float.
    bool needToDeleteLeft = false;
    bool needToDeleteRight = false;
    if (leftInt && rightFloat)
    {
        leftFloat = new FloatValue(double(leftInt->getValue()));
        leftInt = nullptr;
        needToDeleteLeft = true;
    }
    else if (leftFloat && rightInt)
    {
        rightFloat = new FloatValue(double(rightInt->getValue()));
        rightInt = nullptr;
        needToDeleteRight = true;
    }

    // Compute result of operation.
    AstNode *resultNode = nullptr;

    if (leftInt && rightInt)
    {
        uint64_t l = *leftInt;
        uint64_t r = *rightInt;
        Log::debug("    %llu %s %llu\n", l, tok.getTokenName(), r);

        uint64_t result = 0;
        switch (tok.getToken())
        {
            case '+':
                result = l + r;
                break;
            case '-':
                result = l - r;
                break;
            case '*':
                result = l * r;
                break;
            case '/':
                // Just make the result a zero if div-by-zero.
                if (r == 0)
                {
                    result = 0;
                }
                else
                {
                    result = l / r;
                }
                break;
            case '%':
                // Just make the result a zero if div-by-zero.
                if (r == 0)
                {
                    result = 0;
                }
                else
                {
                    result = l % r;
                }
                break;
            case '&':
                result = l & r;
                break;
            case '|':
                result = l | r;
                break;
            case '^':
                result = l ^ r;
                break;
            case TOK_LSHIFT:
                result = l << r;
                break;
            case TOK_RSHIFT:
                result = l >> r;
                break;
            default:
                throw internal_error("unknown binary operator");
        }

        IntegerValue::int_type_t intType;
        if (leftInt->getIntType() == IntegerValue::kUnsignedLong ||
            rightInt->getIntType() == IntegerValue::kUnsignedLong)
        {
            intType = IntegerValue::kUnsignedLong;
        }
        else if (leftInt->getIntType() == IntegerValue::kUnsigned || rightInt->getIntType() == IntegerValue::kUnsigned)
        {
            if (leftInt->getIntType() == IntegerValue::kSignedLong ||
                rightInt->getIntType() == IntegerValue::kSignedLong)
            {
                intType = IntegerValue::kUnsignedLong;
            }
            else
            {
                intType = IntegerValue::kUnsigned;
            }
        }
        else if (leftInt->getIntType() == IntegerValue::kSignedLong ||
                 rightInt->getIntType() == IntegerValue::kSignedLong)
        {
            intType = IntegerValue::kSignedLong;
        }
        else
        {
            intType = IntegerValue::kSigned;
        }

        resultNode = new AstNode(Token(TOK_INT_LITERAL, new IntegerValue(result, intType)));
    }
    else if (leftFloat && rightFloat)
    {
        double l = *leftFloat;
        double r = *rightFloat;

        if (needToDeleteLeft)
        {
            delete leftFloat; /* delete float values because they could be newly allocated during type promotion */
        }
        if (needToDeleteRight)
        {
            delete rightFloat;
        }

        Log::debug("    %g %s %g\n", l, tok.getTokenName(), r);
        double result = 0;
        switch (tok.getToken())
        {
            case '+':
                result = l + r;
                break;
            case '-':
                result = l - r;
                break;
            case '*':
                result = l * r;
                break;
            case '/':
                /* Just make the result a zero if div-by-zero. */
                if (r == 0)
                {
                    result = 0;
                }
                else
                {
                    result = l / r;
                }
                break;

            /* Throw semantic error on invalid operators for floats. */
            case '%':
            case '&':
            case '|':
            case '^':
            case TOK_LSHIFT:
            case TOK_RSHIFT:
                throw semantic_error(format_string("line %d: invalid operator on float value", tok.getFirstLine()));
            default:
                throw internal_error("unknown binary operator");
        }

        resultNode = new AstNode(Token(TOK_FLOAT_LITERAL, new FloatValue(result)));
    }

    return resultNode;
}

AstNode *SymbolScanner::handleUnaryOp(AstNode *node, bottom_up)
{
    Log::debug("unop: %s\n", node->getDescription().c_str());

    Token &tok = node->getToken();

    AstNode *valueNode = (*node)[0];
    assert(valueNode);
    Token &valueTok = valueNode->getToken();

    IntegerValue *valueInt;
    FloatValue *valueFloat;

    if (valueTok.isIdentifierTok())
    {
        smart_ptr<Value> unaryValue = getValueFromSymbol(valueTok);
        valueInt = dynamic_cast<IntegerValue *>(unaryValue.get());
        valueFloat = dynamic_cast<FloatValue *>(unaryValue.get());
    }
    else if (valueTok.isNumberTok())
    {
        valueInt = dynamic_cast<IntegerValue *>(valueTok.getValue());
        valueFloat = dynamic_cast<FloatValue *>(valueTok.getValue());
    }
    else
    {
        throw semantic_error(format_string("expression \"%s\"  invalid as binary operand on line %d",
                                           valueTok.getValue()->toString().c_str(),
                                           valueTok.getLocation().m_firstLine));
    }

    if (valueInt)
    {
        uint64_t value = *valueInt;
        switch (tok.getToken())
        {
            case TOK_UNARY_NEGATE:
                value = (-(int64_t)(value));
                break;
            case '~':
                value = ~value;
                break;
            default:
                throw internal_error("unknown unary operator");
        }

        return new AstNode(Token(TOK_INT_LITERAL, new IntegerValue(value, valueInt->getIntType())));
    }
    else if (valueFloat)
    {
        double value = *valueFloat;
        switch (tok.getToken())
        {
            case TOK_UNARY_NEGATE:
                value = -value;
                return new AstNode(Token(TOK_FLOAT_LITERAL, new FloatValue(value)));

            // It is a semantic error to use the binary invert operator on a float.
            case '~':
                throw semantic_error(format_string("line %d: invalid operator on float value", tok.getFirstLine()));

            default:
                throw internal_error("unknown unary operator");
        }
    }

    return nullptr;
}

AstNode *SymbolScanner::handleProgram(AstNode *node, top_down)
{
    static int numberOfPrograms = 0;

    numberOfPrograms++;
    if (1 < numberOfPrograms)
    {
        throw semantic_error("Cannot define more than one program per file.");
    }
    const Token &tok = node->getChild(0)->getToken();
    const string &name = tok.getStringValue();
    Log::debug("Program: %s\n", name.c_str());

    Program *prog = new Program(tok);
    m_currentProgram = prog;

    return nullptr;
}

AstNode *SymbolScanner::handleProgram(AstNode *node, bottom_up)
{
    addAnnotations(node->getChild(1), m_currentProgram);
    addDoxygenComments(m_currentProgram, node->getChild(2), nullptr);
    return nullptr;
}

AstNode *SymbolScanner::handleStruct(AstNode *node, top_down)
{
    AstNode *structNameNode = (*node)[0];
    if (!structNameNode && m_currentAlias == nullptr)
    {
        throw semantic_error(format_string("line %d: illegal anonymous struct definition at file level",
                                           node->getToken().getFirstLine()));
    }

    // Create the struct symbol.
    StructType *newStruct;
    if (structNameNode)
    {
        const Token &tok = structNameNode->getToken();
        string name = tok.getStringValue();
        Log::debug("struct: %s\n", name.c_str());

        /* match forward declaration with definition */
        auto forwardDecl = m_forwardDeclarations.find(name);
        if (forwardDecl != m_forwardDeclarations.end())
        {
            newStruct = dynamic_cast<StructType *>(forwardDecl->second);
            if (newStruct != nullptr)
            {
                new (newStruct) StructType(tok);
            }
            else
            {
                throw syntax_error(
                    format_string("line %d: Structure definition type name didn't match data type of "
                                  "forward declaration from line %d.",
                                  tok.getFirstLine(), forwardDecl->second->getFirstLine()));
            }
        }
        else
        {
            newStruct = new StructType(tok);
        }
    }
    else
    {
        Log::debug(
            "typedef struct: %s\n",
            check_null(check_null(check_null(node->getParent())->getChild(0))->getTokenValue())->toString().c_str());
        newStruct = new StructType("");
    }

    m_currentStruct = newStruct;

    return nullptr;
}

AstNode *SymbolScanner::handleStruct(AstNode *node, bottom_up)
{
    m_currentStruct->getScope().setParent(m_globals);

    if (m_currentAlias != nullptr)
    {
        if (m_currentAlias->getElementType() == nullptr)
        {
            m_currentAlias->setElementType(m_currentStruct);
        }
        else
        {
            throw internal_error("Alias type should not have assigned data type at this state.");
        }
    }
    else
    {
        // Forward declaration have 4 nodes.
        if (node->childCount() > 4)
        {
            // Get comment if exist.
            addDoxygenComments(m_currentStruct, node->getChild(3), node->getChild(4));

            addAnnotations(node->getChild(2), m_currentStruct);
        }
    }

    // Forward declaration have 4 nodes.
    if (node->childCount() == 4)
    {
        addForwardDeclaration(m_currentStruct);
    }
    else
    {
        removeForwardDeclaration(m_currentStruct);

        addGlobalSymbol(m_currentStruct);

        // Handle annotations for function params
        scanStructForAnnotations();
    }

    /* Clear current struct pointer. */
    m_currentStruct = nullptr;

    return nullptr;
}

AstNode *SymbolScanner::handleStructMember(AstNode *node, bottom_up)
{
    assert_throw_internal((m_currentStruct), "struct member not in struct");

    AstNode *ident = (*node)[0];
    const Token &tok = ident->getToken();
    const string &name = tok.getStringValue();
    Log::debug("struct member: %s\n", name.c_str());

    /* Extract member type. */
    AstNode *typeNode = (*node)[1];
    DataType *dataType = lookupDataType(typeNode);
    if (dataType->getName() == m_currentStruct->getName())
    {
        throw semantic_error(
            format_string("line %d: invalid data type. Structure member has same data type name as structure name.",
                          tok.getFirstLine()));
    }

    /* Create struct member object. */
    StructMember *param = new StructMember(tok, dataType);

    // Set byref flag for structure member.
    AstNode *memberType = node->getChild(2);
    param->setByref(memberType->getTokenString().compare("2") == 0);

    addAnnotations(node->getChild(3), param);

    /* doxygen comment */
    addDoxygenComments(param, node->getChild(4), node->getChild(5));

    m_currentStruct->addMember(param);

    return nullptr;
}

AstNode *SymbolScanner::handleUnion(AstNode *node, top_down)
{
    Token *tok;
    AstNode *astUnionName = node->getChild(0);
    AstNode *astUnionDiscriminator = node->getChild(1);

    /* get union type name*/
    if (!astUnionName)
    {
        /* Get the name of the union variable so we can manipulate it and add it to the AST
           under the union token */
        string unionVariableName = node->getParent()->getChild(0)->getToken().getStringValue();

        /* Create a new node in the AST for the union's name, and assign it */
        node->appendChild(new AstNode(Token(TOK_IDENT, new StringValue(unionVariableName + "_union"))));

        /* union token. */
        tok = &node->getChild(3)->getToken();
    }
    else
    {
        /* union token for non-encapsulated discriminated unions. */
        tok = &astUnionName->getToken();
    };

    Log::debug("union: %s\n", tok->getStringValue().c_str());

    UnionType *newUnion;
    /* get union type object */
    if (astUnionDiscriminator)
    {
        /* discriminated unions. */
        const string &discriminatorName = astUnionDiscriminator->getToken().getStringValue();
        newUnion = new UnionType(*tok, discriminatorName);
    }
    else
    {
        /* match forward declaration with definition */
        auto forwardDecl = m_forwardDeclarations.find(tok->getStringValue());
        if (forwardDecl != m_forwardDeclarations.end())
        {
            newUnion = dynamic_cast<UnionType *>(forwardDecl->second);
            if (newUnion != nullptr)
            {
                new (newUnion) UnionType(*tok, "");
            }
            else
            {
                throw syntax_error(
                    format_string("line %d: Union definition type name didn't match data type of "
                                  "forward declaration from line %d.",
                                  tok->getFirstLine(), forwardDecl->second->getFirstLine()));
            }
        }
        else
        {
            /* non-encapsulated discriminated unions. */
            newUnion = new UnionType(*tok, "");
        }
    }

    m_currentUnion = newUnion;

    return nullptr;
}

AstNode *SymbolScanner::handleUnion(AstNode *node, bottom_up)
{
    /* add union to global symbol list */
    if (m_currentUnion->isNonEncapsulatedUnion())
    {
        // Forward declaration have 5 nodes.
        if (node->childCount() == 5)
        {
            addForwardDeclaration(m_currentUnion);
        }
        else
        {
            addAnnotations(node->getChild(3), m_currentUnion);

            /* doxygen comment */
            addDoxygenComments(m_currentUnion, node->getChild(4), node->getChild(5));

            removeForwardDeclaration(m_currentUnion);

            addGlobalSymbol(m_currentUnion);
        }
    }
    else /* add union to structure */
    {
        assert(nullptr != m_currentStruct);
        m_currentStruct->getScope().addSymbol(m_currentUnion);
        m_currentUnion->setParentStruct(m_currentStruct);
    }
    m_currentUnion = nullptr;
    return nullptr;
}

AstNode *SymbolScanner::handleUnionCase(AstNode *node, top_down)
{
    (void)node;
    return nullptr;
}

/* TOK_UNION_CASE -> ( (TOK_EXPR -> (indent | scalar)) indent(datatype) indent(varName) ) */
AstNode *SymbolScanner::handleUnionCase(AstNode *node, bottom_up)
{
    uint32_t caseIdIntValue;
    UnionCase *newCase;
    /* get case name and value */
    if (TOK_DEFAULT == node->getChild(0)->getToken().getToken())
    {
        string caseIdName = node->getChild(0)->getToken().getTokenName();

        Log::debug("union case id name: %s\n", caseIdName.c_str());

        /* remove quotation marks on caseIdName token */
        newCase = new UnionCase(caseIdName.substr(1, caseIdName.length() - 2));

        /* Now that we've created the new case, add it to the union it is inside */
        m_currentUnion->addCase(newCase);
        /* Add the new case to the empty case list. We will immediately check if there is
           a member declaration and, if so, immediately pop the new case of the empty list */
        m_emptyUnionCases.push_back(newCase);
    }
    else /* TOK_CHILDREN, handle case expression list */
    {
        AstNode *childrenNode = node->getChild(0);
        assert(TOK_CHILDREN == childrenNode->getToken().getToken());
        for (auto childCase = childrenNode->begin(); childCase != childrenNode->end(); ++childCase)
        {
            assert(TOK_EXPR == (*childCase)->getToken().getToken());
            Token &caseIdTok = (*childCase)->getChild(0)->getToken();
            /* If the case value is an identifier, record the name and find the true value */
            if (caseIdTok.isIdentifierTok())
            {
                Value *caseIdValue = getValueFromSymbol(caseIdTok);
                if (kIntegerValue != caseIdValue->getType())
                {
                    delete caseIdValue;
                    throw semantic_error(
                        format_string("line %d: Value for union case must be an int\n", caseIdTok.getFirstLine()));
                }

                caseIdIntValue = (uint32_t) dynamic_cast<IntegerValue *>(caseIdValue)->getValue();
                const string caseIdName = caseIdTok.getStringValue();
                Log::debug("union case id name: %s\n", caseIdName.c_str());
                DataType *caseDataType = nullptr;
                for (Symbol *enumSymbol : m_globals->getSymbolsOfType(Symbol::kTypenameSymbol))
                {
                    if (enumSymbol->isDatatypeSymbol())
                    {
                        DataType *datatype = dynamic_cast<DataType *>(enumSymbol);
                        if (datatype->isEnum())
                        {
                            EnumType *enumType = dynamic_cast<EnumType *>(enumSymbol);
                            EnumMember *enumMember = enumType->getMember(caseIdName);
                            if (enumMember != nullptr)
                            {
                                caseDataType = enumType;
                            }
                        }
                    }
                }
                newCase = new UnionCase(caseDataType, caseIdName, caseIdIntValue);
                delete caseIdValue;
            }
            /* If there is no identifier, simply record the case value */
            else if (caseIdTok.isNumberTok())
            {
                if (kIntegerValue != caseIdTok.getValue()->getType())
                {
                    throw semantic_error(
                        format_string("line %d: Value for union case must be an int\n", caseIdTok.getFirstLine()));
                }
                caseIdIntValue = (uint32_t) dynamic_cast<IntegerValue *>(caseIdTok.getValue())->getValue();
                Log::debug("union case id name: default\n");
                newCase = new UnionCase(caseIdIntValue);
            }
            else
            {
                throw semantic_error(
                    format_string("line %d: Invalid token for case value in union\n", caseIdTok.getFirstLine()));
            }
            // Now that we've created the new case, add it to the union it is inside
            m_currentUnion->addCase(newCase);
            // Add the new case to the empty case list. We will immediately check if there is
            // a member declaration and, if so, immediately pop the new case of the empty list
            m_emptyUnionCases.push_back(newCase);
        }
    }

    // Now we add the member declaration to the union
    // This entails adding the declaration to the union containing this case
    // and then add a name reference to the current UnionCase object
    if (nullptr != node->getChild(1))
    {
        // Get TOK_CHILDREN node
        AstNode *unionDeclList = node->getChild(1);
        assert(TOK_CHILDREN == unionDeclList->getToken().getToken());
        vector<string> declNames;
        if (TOK_VOID == unionDeclList->getChild(0)->getToken().getToken())
        {
            declNames.push_back("void");
            Log::debug("union case member name: void\n");
        }
        else
        {
            // If not void, handle possible list of declarations
            for (auto unionDecl : *unionDeclList)
            {
                assert(TOK_CHILDREN == unionDecl->getToken().getToken());

                string name = unionDecl->getChild(0)->getTokenValue()->toString();
                Log::debug("union case member name: %s\n", name.c_str());
                DataType *declType = lookupDataType(unionDecl->getChild(1));
                m_currentUnion->addUnionMemberDeclaration(name, declType);

                StructMember *unionMember = m_currentUnion->getUnionMembers().getMembers().back();
                addAnnotations(unionDecl->getChild(3), unionMember);
                addDoxygenComments(unionMember, unionDecl->getChild(4), unionDecl->getChild(5));

                declNames.push_back(name);
            }
        }
        // We found a case with a member declaration. Add it to this member and any members
        // in m_emptyUnionCases
        for (auto unionCase : m_emptyUnionCases)
        {
            for (auto declName : declNames)
            {
                unionCase->addCaseMemberName(declName);
            }
        }
        m_emptyUnionCases.clear();
    }
    return nullptr;
}

AstNode *SymbolScanner::handleInterface(AstNode *node, top_down)
{
    AstNode *ident = (*node)[0];
    const Token &tok = ident->getToken();
    const string &name = tok.getStringValue();
    Log::debug("interface: %s\n", name.c_str());

    Interface *iface = new Interface(tok);
    iface->getScope().setParent(m_globals);
    m_currentInterface = iface;
    addGlobalSymbol(iface);

    // Get comment if exist.
    addDoxygenComments(iface, node->getChild(3), node->getChild(4));

    return nullptr;
}

AstNode *SymbolScanner::handleInterface(AstNode *node, bottom_up)
{
    addAnnotations(node->getChild(2), m_currentInterface);

    /* Check if function callbacks were not used in other interfaces*/
    for (Symbol *funSymbol : m_globals->getSymbolsOfType(Symbol::kInterfaceSymbol))
    {
        Interface *interface = dynamic_cast<Interface *>(funSymbol);
        assert(interface);

        if (interface == m_currentInterface)
        {
            continue;
        }

        for (Function *func : interface->getFunctions())
        {
            for (StructMember *param : func->getParameters().getMembers())
            {
                DataType *dataType = param->getDataType()->getTrueDataType();
                if (dataType->isFunction())
                {
                    FunctionType *funcType = dynamic_cast<FunctionType *>(dataType);
                    assert(funcType);

                    if ((m_currentInterface->getName() == funcType->getInterface()->getName()) &&
                        (m_currentInterface != funcType->getInterface()))
                    {
                        bool found = false;
                        for (FunctionType *funcTypeCurrent : m_currentInterface->getFunctionTypes())
                        {
                            if (funcTypeCurrent->getName() == funcType->getName())
                            {
                                found = true;
                                delete funcType->getInterface();
                                delete funcType;
                                param->setDataType(funcTypeCurrent);
                                break;
                            }
                        }
                        if (found == false)
                        {
                            throw syntax_error(
                                format_string("line %d, Callback name %s doesn't exists in interface %s.\n",
                                              funcType->getLocation().m_firstLine, funcType->getName().c_str(),
                                              funcType->getInterface()->getName().c_str()));
                        }
                    }
                }
            }
        }
    }

    // Interfaces cannot be nested, so we can just clear this. If they were nestable, we would
    // have to keep a stack of open interfaces.
    m_currentInterface = nullptr;

    return nullptr;
}

AstNode *SymbolScanner::handleFunction(AstNode *node, top_down)
{
    // Get function name.
    AstNode *ident = (*node)[0];
    const Token &tok = ident->getToken();
    const string &name = tok.getStringValue();
    Log::debug("function: %s\n", name.c_str());
    bool isFunctionType = node->getChild(4) != nullptr;

    // Create function symbol.
    FunctionBase *func;
    if (isFunctionType)
    {
        func = new FunctionType(tok, m_currentInterface);
        m_currentInterface->addFunctionType(dynamic_cast<FunctionType *>(func));
    }
    else
    {
        if (m_currentInterface->getFunctions().size() == 0)
        {
            func = new Function(tok, m_currentInterface, 1);
        }
        else
        {
            func = new Function(tok, m_currentInterface);
        }
        m_currentInterface->addFunction(dynamic_cast<Function *>(func));
    }

    m_currentStruct = &(func->getParameters());

    // Get return type.
    AstNode *returnNode = (*node)[1];
    if (returnNode) /* Function type/definition */
    {
        Token &returnTokenType = returnNode->getToken();
        if (returnTokenType.getToken() == TOK_RETURN)
        {
            AstNode *returnTypeNode = returnNode->getChild(0);
            Token &returnTypeToken = returnTypeNode->getToken();
            switch (returnTypeToken.getToken())
            {
                case TOK_ONEWAY:
                    func->setIsOneway(true);
                    func->setReturnStructMemberType(new StructMember("(return)", new VoidType));
                    break;

                case TOK_VOID:
                    func->setReturnStructMemberType(new StructMember("(return)", new VoidType));
                    break;

                default:
                    DataType *dataType = lookupDataType(returnTypeNode);
                    func->setReturnStructMemberType(new StructMember("(return)", dataType));
                    break;
            }
            if (returnTypeToken.getToken() != TOK_ONEWAY)
            {
                addAnnotations(returnNode->getChild(1), func->getReturnStructMemberType());
            }
        }
        else
        {
            throw semantic_error(
                format_string("line %d: Unexpected token type. Expected TOK_RETURN\n", returnTokenType.getFirstLine()));
        }
    }
    else
    {
        /* Function is callback */
        AstNode *callbackTypeNode = (*node)[2];
        assert(callbackTypeNode);
        DataType *callbackDataType = lookupDataType(callbackTypeNode)->getTrueDataType();

        if (!callbackDataType->isFunction())
        {
            throw semantic_error(
                format_string("line %d: Expected function (callback) type.", callbackDataType->getFirstLine()));
        }
        FunctionType *callbackFunctionType = dynamic_cast<FunctionType *>(callbackDataType);
        assert(callbackFunctionType);
        Function *funcDef = dynamic_cast<Function *>(func);
        assert(funcDef);

        /* Connect callback type with callbacks. */
        callbackFunctionType->getCallbackFuns().push_back(funcDef);

        /* Connect callback with callback type. */
        funcDef->setFunctionType(callbackFunctionType);

        /* Add function oneway information. */
        funcDef->setIsOneway(callbackFunctionType->isOneway());

        /* Add function return type*/
        funcDef->setReturnStructMemberType(callbackFunctionType->getReturnStructMemberType());

        /* Add functions annotations. */
        /*for (const Annotation &ann : callbackFunctionType->getAnnotations())
        {
            funcDef->addAnnotation(ann);
        }*/
    }

    /* Get comment if exist. */
    addDoxygenComments(dynamic_cast<Symbol *>(func), node->getChild(6), node->getChild(7));

    return nullptr;
}

AstNode *SymbolScanner::handleFunction(AstNode *node, bottom_up)
{
    bool isFunctionType = node->getChild(4) != nullptr;

    if (isFunctionType) /* function type */
    {
        FunctionType *func = m_currentInterface->getFunctionTypes().back();
        func->getParameters().getScope().setParent(&m_currentInterface->getScope());

        /* Function annotations. */
        addAnnotations(node->getChild(5), func);
    }
    else /* function definition */
    {
        Function *func = m_currentInterface->getFunctions().back();
        func->getParameters().getScope().setParent(&m_currentInterface->getScope());

        /* Function annotations. */
        addAnnotations(node->getChild(5), func);

        /* Add missing callbacks parameters. */
        FunctionType *callbackFunctionType = func->getFunctionType();
        if (callbackFunctionType)
        {
            uint32_t paramsSize = func->getParameters().getMembers().size();
            const StructType::member_vector_t &callbackParams = callbackFunctionType->getParameters().getMembers();
            if (callbackFunctionType->getParameters().getMembers().size() > paramsSize)
            {
                for (unsigned int i = paramsSize; i < callbackParams.size(); ++i)
                {
                    if (callbackParams[i]->getName().compare("") == 0)
                    {
                        throw semantic_error(
                            format_string("Missing function param name. That has to be defined in function definition "
                                          "%d or function type definition %d.\n",
                                          func->getFirstLine(), callbackFunctionType->getFirstLine()));
                    }
                    func->getParameters().addMember(
                        createCallbackParam(callbackParams[i], callbackParams[i]->getName()));
                }
            }
        }
    }
<<<<<<< HEAD
=======
    else /* function type */
    {
        FunctionType *func = nullptr;
        for (Symbol *funSymbol : m_globals->getSymbolsOfType(Symbol::symbol_type_t::kTypenameSymbol))
        {
            DataType *datatype = dynamic_cast<DataType *>(funSymbol);
            assert(datatype);

            if (datatype->isFunction())
            {
                func = dynamic_cast<FunctionType *>(datatype);
            }
        }
        assert(func);
        func->getParameters().getScope().setParent(m_globals);

        /* Function annotations. */
        addAnnotations(node->getChild(4), func);
    }
>>>>>>> 9fb57638

    // Handle annotations for function params
    scanStructForAnnotations();

    m_currentStruct = nullptr;

    return nullptr;
}

AstNode *SymbolScanner::handleParam(AstNode *node, top_down)
{
    assert_throw_internal((m_currentStruct), "parameter not in function");

    /* Is this param for callback function? */
    StructMember *callbackParam = nullptr;
    Function *fun = nullptr;
    FunctionType *funType = nullptr;
    bool isFunctionType = m_currentInterface->getFunctions().empty();
    if (!isFunctionType)
    {
        fun = m_currentInterface->getFunctions().back();
<<<<<<< HEAD
        for (FunctionType *funType : m_currentInterface->getFunctionTypes())
=======
        for (Symbol *funSymbol : m_globals->getSymbolsOfType(Symbol::symbol_type_t::kTypenameSymbol))
>>>>>>> 9fb57638
        {
            FunctionType::c_function_list_t &callbacks = funType->getCallbackFuns();
            if (find(callbacks.begin(), callbacks.end(), fun) != callbacks.end())
            {
                if (fun->getParameters().getMembers().size() > funType->getParameters().getMembers().size())
                {
                    throw syntax_error(
                        format_string("line %d: Function definition contains more parameters than "
                                      "function type definition from %d.\n",
                                      fun->getFirstLine(), funType->getFirstLine()));
                }
                else
                {
                    callbackParam = funType->getParameters().getMembers()[fun->getParameters().getMembers().size()];
                }
                break;
            }
        }
    }

    AstNode *ident = (*node)[0];
    StructMember *param;
    if (callbackParam) /* Callback parameters. */
    {
        string name;
        if (ident) /* Get name from callback definition. */
        {
            const Token &tok = ident->getToken();
            name = tok.getStringValue();
        }
        else /* Get name from function type definition. */
        {
            name = callbackParam->getName();
        }
        if (name.compare("") == 0)
        {
            assert(funType);
            assert(fun);
            throw semantic_error(
                format_string("Missing function param name. That has to be defined in function definition %d or "
                              "function type definition %d.\n",
                              fun->getFirstLine(), funType->getFirstLine()));
        }
        param = createCallbackParam(callbackParam, name);
    }
    else /* Function or Function type parameters. */
    {
        /* Extract param data type. */
        AstNode *typeNode = (*node)[1];
        assert(typeNode);
        DataType *dataType = nullptr;
        const Token &typeToken = typeNode->getToken();
        if (typeToken.getToken() == TOK_IFACE_SCOPE)
        {
            /* Find if interface and function definition exist already or create temporary. */
            AstNode *iface = typeNode->getChild(0);
            AstNode *type = typeNode->getChild(1);
            std::string ifaceName = iface->getToken().getStringValue();
            std::string functionTypeName = type->getToken().getStringValue();
            for (Symbol *funSymbol : m_globals->getSymbolsOfType(Symbol::kInterfaceSymbol))
            {
                Interface *interface = dynamic_cast<Interface *>(funSymbol);
                assert(interface);

                if (interface->getName() == ifaceName)
                {
                    for (FunctionType *funcType : interface->getFunctionTypes())
                    {
                        if (funcType->getName() == functionTypeName)
                        {
                            dataType = funcType;
                            break;
                        }
                    }
                    if (dataType == nullptr)
                    {
                        throw syntax_error(format_string("line %d: Callback name %s doesn't exists.\n",
                                                         type->getToken().getFirstLine(), functionTypeName.c_str()));
                    }
                    break;
                }
            }
            if (dataType == nullptr)
            {
                /* create temporary */
                dataType = new FunctionType(type->getToken(), new Interface(iface->getToken()));
            }
        }
        else
        {
            dataType = lookupDataType(typeNode);
        }

        /* Extract param name. */
        if (ident)
        {
            Token &tok = ident->getToken();
            param = new StructMember(tok, dataType);
        }
        else if (!isFunctionType) // Functions need param names. Types of functions don't.
        {
            throw syntax_error(
                format_string("line %d: Missing function param name.\n", node->getToken().getFirstLine()));
        }
        else /* Function type don't need param name. */
        {
            param = new StructMember("", dataType);
        }
        setParameterDirection(param, (*node)[2]);
    }

    Log::debug("param: %s\n", param->getName().c_str());

    /* TOK_PARAM -> name datatype annotations */
    m_currentStruct->addMember(param);

    return nullptr;
}

AstNode *SymbolScanner::handleParam(AstNode *node, bottom_up)
{
    StructMember *param = m_currentStruct->getMembers().back();
    addAnnotations(node->getChild(3), param);
    return nullptr;
}

void SymbolScanner::setParameterDirection(StructMember *param, AstNode *directionNode)
{
    /* Extract parameter direction: in/out/inout/out byref. */
    param_direction_t param_direction;
    if (nullptr != directionNode)
    {
        switch (directionNode->getToken().getToken())
        {
            case TOK_IN:
                param_direction = param_direction_t::kInDirection;
                break;
            case TOK_OUT:
                param_direction = param_direction_t::kOutDirection;
                break;
            case TOK_INOUT:
                param_direction = param_direction_t::kInoutDirection;
                break;
            default:
                delete param;
                throw semantic_error(format_string("line %d: expected parameter direction type",
                                                   directionNode->getToken().getFirstLine()));
                break;
        }
    }
    else /* if no direction specified, default case is an 'in' variable */
    {
        param_direction = param_direction_t::kInDirection;
    }
    param->setDirection(param_direction);
}

AstNode *SymbolScanner::handleExpr(AstNode *node, bottom_up)
{
    (void)node;
    /* Log::debug("expr: %s\n", node->getDescription().c_str()); */
    return nullptr;
}

DataType *SymbolScanner::lookupDataTypeByName(const Token &tok, SymbolScope *scope, bool recursive)
{
    const string typeName = tok.getStringValue();
    Symbol *dataTypeSym = scope->getSymbol(typeName, recursive);
    if (!dataTypeSym)
    {
        auto forwardDecl = m_forwardDeclarations.find(typeName);
        if (forwardDecl != m_forwardDeclarations.end())
        {
            dataTypeSym = forwardDecl->second;
        }
        else
        {
            throw semantic_error(format_string("line %d: undefined name '%s'", tok.getFirstLine(), typeName.c_str()));
        }
    }
    DataType *dataType = dynamic_cast<DataType *>(dataTypeSym);
    if (!dataType)
    {
        throw semantic_error(format_string("line %d: '%s' is not a type", tok.getFirstLine(), typeName.c_str()));
    }
    return dataType;
}

bool SymbolScanner::containsStructEnumDeclaration(const AstNode *typeNode)
{
    const Token &typeToken = typeNode->getToken();
    return (typeToken.getToken() == TOK_ENUM || typeToken.getToken() == TOK_STRUCT);
}

DataType *SymbolScanner::lookupDataType(const AstNode *typeNode)
{
    const Token &typeToken = typeNode->getToken();
    switch (typeToken.getToken())
    {
        case TOK_ARRAY: {
            return createArrayType(typeNode);
        }

        case TOK_IDENT: {
            DataType *dataType = nullptr;
            if (m_currentInterface != nullptr)
            {
                dataType = lookupDataTypeByName(typeToken, &m_currentInterface->getScope());
            }
            if (dataType == nullptr)
            {
                dataType = lookupDataTypeByName(typeToken, m_globals);
            }
            return dataType;
        }
        case TOK_LIST: {
            return createListType(typeNode);
        }
        case TOK_UNION: {
            assert(nullptr != m_currentStruct);
            return lookupDataTypeByName(typeNode->getChild(3)->getToken(), &(m_currentStruct->getScope()), false);
        }
        default:
            throw internal_error(format_string("unexpected token type %s on line %d", typeToken.getTokenName(),
                                               typeToken.getLocation().m_firstLine));
    }
}

DataType *SymbolScanner::createListType(const AstNode *typeNode)
{
    /* The only child node of a list node is the element type. */
    const AstNode *elementTypeNode = (*typeNode)[0];
    DataType *elementType = lookupDataType(elementTypeNode);

    /* Create list type. */
    ListType *list = new ListType(elementType);

    return list;
}

DataType *SymbolScanner::createArrayType(const AstNode *typeNode)
{
    /* The two children of an array type node are the element type and element count. */
    const AstNode *elementTypeNode = (*typeNode)[0];
    DataType *elementType = lookupDataType(elementTypeNode);

    const AstNode *elementCountNode = (*typeNode)[1];
    uint64_t elementCount = getIntExprValue(elementCountNode);

    /* Create list type. */
    ArrayType *array = new ArrayType(elementType, (uint32_t)elementCount);

    return array;
}

Value *SymbolScanner::getValueFromSymbol(const Token &tok)
{
    if (tok.getValue() != nullptr)
    {
        string name = tok.getStringValue();
        Symbol *sym = m_globals->getSymbol(name);
        if (nullptr != sym)
        {
            Value *newVal;
            if (sym->isConstSymbol())
            {
                ConstType *constVar = dynamic_cast<ConstType *>(sym);
                assert(constVar);
                newVal = constVar->getValue()->clone();
            }
            else if (sym->isEnumMemberSymbol())
            {
                EnumMember *enumVar = dynamic_cast<EnumMember *>(sym);
                assert(enumVar);
                newVal = new IntegerValue(enumVar->getValue());
            }
            else
            {
                throw semantic_error(format_string("line %d: Cannot get value from symbol type: %s.\n",
                                                   tok.getFirstLine(), sym->getDescription().c_str()));
            }

            return newVal;
        }

        throw syntax_error(format_string("line %d: Symbol %s is not defined.\n", tok.getFirstLine(), name.c_str()));
    }

    throw syntax_error(format_string("line %d: cannot get token value.\n", tok.getFirstLine()));
}

uint64_t SymbolScanner::getIntExprValue(const AstNode *exprNode)
{
    /* Check that this node is really an expr. */
    const Token &tok = exprNode->getToken();
    assert_throw_internal((tok.getToken() == TOK_EXPR), "node expected to be an expr is not");

    /* Get the expr's value child node. */
    AstNode *valueNode = const_cast<AstNode *>(exprNode)->getChild(0);
    Token &tok2 = valueNode->getToken();

    /* If token is not an identifier, it must be either a binary expression
       that simplifies to an int literal or an int literal */
    if (tok2.isIdentifierTok())
    {
        Value *val = getValueFromSymbol(tok2);
        if (val == nullptr || kIntegerValue != val->getType())
        {
            if (val != nullptr)
            {
                delete val;
            }
            throw semantic_error(format_string("line %d: expected integer expression", tok2.getFirstLine()));
        }
        assert(nullptr != dynamic_cast<IntegerValue *>(val));
        uint64_t result = dynamic_cast<IntegerValue *>(val)->getValue();
        delete val;
        return result;
    }
    /* If it is a binary expression, simplify expression and get the value from
       the re-written token. */
    else if (tok2.isBinaryOp())
    {
        walk(valueNode);
    }
    Token &valueToken = const_cast<AstNode *>(exprNode)->getChild(0)->getToken();
    if (valueToken.getToken() != TOK_INT_LITERAL)
    {
        throw semantic_error(format_string("line %d: expected integer expression", tok2.getFirstLine()));
    }

    return valueToken.getIntValue();
}

void SymbolScanner::addAnnotations(AstNode *childNode, Symbol *symbol)
{
    if (childNode)
    {
        for (auto annotation : *childNode)
        {
            Log::SetOutputLevel logLevel(Logger::log_level_t::kDebug);

            // name can be optional for struct/enum
            string nameOfType;
            if (childNode->getParent()->getChild(0))
            {
                nameOfType = childNode->getParent()->getChild(0)->getToken().getStringValue();
                Log::log("Handling annotations for %s\n", nameOfType.c_str());
            }
            else
            {
                Log::log("Handling annotations\n");
            }

            Annotation::program_lang_t annLang = getAnnotationLang(annotation);

            // TOK_ANNOTATION -> ( (name) (TOK_EXPR -> (value)) )
            AstNode *annotation_name = annotation->getChild(1);

            checkAnnotationBeforeAdding(annotation, symbol);

            const Token &nameTok = annotation_name->getToken();
            Value *annValue = getAnnotationValue(annotation);

            Annotation ann(nameTok, annValue, annLang);

            symbol->addAnnotation(ann);

            // name can be optional for struct/enum
            if (childNode->getParent()->getChild(0))
            {
                Log::log("\tAdding annotation: @%s() to %s\n", ann.getName().c_str(), nameOfType.c_str());
            }
            else
            {
                Log::log("\tAdding annotation: @%s()\n", ann.getName().c_str());
            }
        }
    }
}

Value *SymbolScanner::getAnnotationValue(AstNode *annotation)
{
    if (AstNode *annotation_value = annotation->getChild(2))
    {
        // Strip TOK_EXPR token
        if (0 == strcmp("TOK_EXPR", annotation_value->getToken().getTokenName()))
        {
            return annotation_value->getChild(0)->getToken().getValue();
        }

        return annotation_value->getToken().getValue();
    }

    return nullptr;
}

Annotation::program_lang_t SymbolScanner::getAnnotationLang(AstNode *annotation)
{
    if (AstNode *annotation_value = annotation->getChild(0))
    {

        string lang = annotation_value->getToken().getValue()->toString();
        if (lang.compare("c") == 0)
        {
            return Annotation::program_lang_t::kC;
        }
        else if (lang.compare("py") == 0)
        {
            return Annotation::program_lang_t::kPython;
        }

        throw semantic_error(format_string("line %d: Unsupported programming language '%s' specified.",
                                           annotation->getToken().getFirstLine(), lang.c_str()));
    }

    return Annotation::program_lang_t::kAll;
}

void SymbolScanner::checkAnnotationBeforeAdding(AstNode *annotation, Symbol *symbol)
{
    AstNode *annotation_name = annotation->getChild(1);
    Value *annValue = getAnnotationValue(annotation);

    if (annotation_name->getTokenString().compare(LENGTH_ANNOTATION) == 0)
    {
        StructMember *structMember = dynamic_cast<StructMember *>(symbol);
        if (structMember)
        {
            DataType *trueDataType = structMember->getDataType()->getTrueDataType();
            if (trueDataType && (!trueDataType->isList() && !trueDataType->isBinary()))
            {
                throw semantic_error(
                    format_string("line %d: Length annotation can only be applied to list or binary types",
                                  annotation_name->getToken().getFirstLine()));
            }

            // Check @length annotation's value.
            if (!annValue)
            {
                throw semantic_error(format_string("line %d: Length annotation must name a valid parameter or member",
                                                   annotation_name->getToken().getFirstLine()));
            }
        }
    }
    else if (annotation_name->getTokenString().compare(MAX_LENGTH_ANNOTATION) == 0)
    {
        StructMember *structMember = dynamic_cast<StructMember *>(symbol);
        if (structMember)
        {
            DataType *trueDataType = structMember->getDataType()->getTrueDataType();
            if (trueDataType && (!trueDataType->isList() && !trueDataType->isBinary() && !trueDataType->isString()))
            {
                throw semantic_error(
                    format_string("line %d: Max_length annotation can only be applied to list, binary, or string types",
                                  annotation_name->getToken().getFirstLine()));
            }

            // Check @length annotation's value.
            if (!annValue)
            {
                throw semantic_error(
                    format_string("line %d: Max_length annotation must name a valid parameter or member",
                                  annotation_name->getToken().getFirstLine()));
            }
        }
    }
}

void SymbolScanner::scanStructForAnnotations()
{
    assert(m_currentStruct);

    // go trough all structure members
    for (StructMember *structMember : m_currentStruct->getMembers())
    {
        DataType *memberType = structMember->getDataType()->getTrueDataType();
        /* Check non-encapsulated discriminated unions. */
        if (memberType->isUnion())
        {
            UnionType *unionType = dynamic_cast<UnionType *>(structMember->getDataType());
            assert(unionType);
            Symbol *disSymbol;
            if (unionType->isNonEncapsulatedUnion())
            {
                string discrimintorName =
                    structMember->getAnnStringValue(DISCRIMINATOR_ANNOTATION, Annotation::program_lang_t::kAll);
                if (discrimintorName.empty())
                {
                    throw syntax_error(format_string("Missing discriminator for union variable %s on line %d",
                                                     structMember->getName().c_str(), structMember->getFirstLine()));
                }

                // search in structure scope for member referenced with annotation
                disSymbol = m_currentStruct->getScope().getSymbol(discrimintorName, false);
                if (!disSymbol)
                {
                    disSymbol = m_globals->getSymbol(discrimintorName, false);
                }
                if (!disSymbol)
                {
                    throw syntax_error(
                        format_string("Value defined in annotation discriminator used for union "
                                      "variable %s on line %d has to point to variable in same/global scope.",
                                      structMember->getName().c_str(), structMember->getFirstLine()));
                }
            }
            else
            {
                disSymbol = m_currentStruct->getScope().getSymbol(unionType->getDiscriminatorName(), false);
                if (!disSymbol)
                {
                    throw syntax_error(
                        format_string("Discriminator used for union variable %s on line %d has to point "
                                      "to variable in same scope.",
                                      structMember->getName().c_str(), structMember->getFirstLine()));
                }
            }

            // check discriminator data type
            DataType *disType;
            if (StructMember *disStructMember = dynamic_cast<StructMember *>(disSymbol))
            {
                disType = disStructMember->getDataType()->getTrueDataType();
            }
            else
            {
                ConstType *disConstMember = dynamic_cast<ConstType *>(disSymbol);
                assert(disConstMember);
                disType = disConstMember->getDataType()->getTrueDataType();
            }

            assert(disType);
            if (!disType->isScalar() && !disType->isEnum())
            {
                throw syntax_error(
                    format_string("Discriminator used for union variable %s on line %d has to be "
                                  "enum, boolean, int or uint type.",
                                  structMember->getName().c_str(), structMember->getFirstLine()));
            }
        }
    }
}

void SymbolScanner::addDoxygenComments(Symbol *symbol, AstNode *above, AstNode *trailing)
{
    assert(symbol);

    // Get doxygen comments if exist.
    if (above)
    {
        symbol->setMlComment(above->getTokenString());
    }
    if (trailing)
    {
        symbol->setIlComment(trailing->getTokenString());
    }
}

StructMember *SymbolScanner::createCallbackParam(StructMember *structMember, const string &name)
{
    /* struct member name */
    string memberName;
    if (name.compare("") == 0)
    {
        memberName = structMember->getName();
    }
    else
    {
        memberName = name;
    }

    /* struct member */
    StructMember *param = new StructMember(memberName, structMember->getDataType());
    for (const Annotation &memberAnn : structMember->getAnnotations())
    {
        param->addAnnotation(memberAnn);
    }
    /* Set parameter specific data. */
    param->setContainList(structMember->getContainList());
    param->setContainString(structMember->getContainString());
    param->setDirection(structMember->getDirection());
    return param;
}

void SymbolScanner::addForwardDeclaration(DataType *dataType)
{
    if (Symbol *symbol = m_globals->getSymbol(dataType->getName()))
    {
        throw semantic_error(format_string("line %d: Declaring type '%s' already declared here '%d'",
                                           dataType->getFirstLine(), dataType->getName().c_str(),
                                           symbol->getFirstLine()));
    }

    auto findDataTypeIT = m_forwardDeclarations.find(dataType->getName());
    if (findDataTypeIT != m_forwardDeclarations.end())
    {
        if (findDataTypeIT->second->getDataType() != dataType->getDataType())
        {
            throw semantic_error(format_string("line %d: Declaring type '%s' already declared here '%d'",
                                               dataType->getFirstLine(), dataType->getName().c_str(),
                                               findDataTypeIT->second->getFirstLine()));
        }
        else
        {
            return;
        }
    }
    m_forwardDeclarations[dataType->getName()] = dataType;
}

void SymbolScanner::removeForwardDeclaration(DataType *dataType)
{
    auto findDataTypeIT = m_forwardDeclarations.find(dataType->getName());
    if (findDataTypeIT != m_forwardDeclarations.end())
    {
        if (findDataTypeIT->second->getDataType() != dataType->getDataType())
        {
            throw semantic_error(format_string("line %d: Declaring type '%s' already declared here '%d'",
                                               dataType->getFirstLine(), dataType->getName().c_str(),
                                               findDataTypeIT->second->getFirstLine()));
        }
        m_forwardDeclarations.erase(findDataTypeIT);
    }
}

void SymbolScanner::addGlobalSymbol(Symbol *symbol)
{
    auto findDataTypeIT = m_forwardDeclarations.find(symbol->getName());
    if (findDataTypeIT != m_forwardDeclarations.end())
    {
        throw semantic_error(format_string("line %d: Declaring symbol '%s' already declared here '%d'",
                                           symbol->getFirstLine(), symbol->getName().c_str(),
                                           findDataTypeIT->second->getFirstLine()));
    }
    m_globals->addSymbol(symbol);
}<|MERGE_RESOLUTION|>--- conflicted
+++ resolved
@@ -921,7 +921,7 @@
                 const string caseIdName = caseIdTok.getStringValue();
                 Log::debug("union case id name: %s\n", caseIdName.c_str());
                 DataType *caseDataType = nullptr;
-                for (Symbol *enumSymbol : m_globals->getSymbolsOfType(Symbol::kTypenameSymbol))
+                for (Symbol *enumSymbol : m_globals->getSymbolsOfType(Symbol::symbol_type_t::kTypenameSymbol))
                 {
                     if (enumSymbol->isDatatypeSymbol())
                     {
@@ -1035,7 +1035,7 @@
     addAnnotations(node->getChild(2), m_currentInterface);
 
     /* Check if function callbacks were not used in other interfaces*/
-    for (Symbol *funSymbol : m_globals->getSymbolsOfType(Symbol::kInterfaceSymbol))
+    for (Symbol *funSymbol : m_globals->getSymbolsOfType(Symbol::symbol_type_t::kInterfaceSymbol))
     {
         Interface *interface = dynamic_cast<Interface *>(funSymbol);
         assert(interface);
@@ -1242,28 +1242,6 @@
             }
         }
     }
-<<<<<<< HEAD
-=======
-    else /* function type */
-    {
-        FunctionType *func = nullptr;
-        for (Symbol *funSymbol : m_globals->getSymbolsOfType(Symbol::symbol_type_t::kTypenameSymbol))
-        {
-            DataType *datatype = dynamic_cast<DataType *>(funSymbol);
-            assert(datatype);
-
-            if (datatype->isFunction())
-            {
-                func = dynamic_cast<FunctionType *>(datatype);
-            }
-        }
-        assert(func);
-        func->getParameters().getScope().setParent(m_globals);
-
-        /* Function annotations. */
-        addAnnotations(node->getChild(4), func);
-    }
->>>>>>> 9fb57638
 
     // Handle annotations for function params
     scanStructForAnnotations();
@@ -1285,11 +1263,7 @@
     if (!isFunctionType)
     {
         fun = m_currentInterface->getFunctions().back();
-<<<<<<< HEAD
         for (FunctionType *funType : m_currentInterface->getFunctionTypes())
-=======
-        for (Symbol *funSymbol : m_globals->getSymbolsOfType(Symbol::symbol_type_t::kTypenameSymbol))
->>>>>>> 9fb57638
         {
             FunctionType::c_function_list_t &callbacks = funType->getCallbackFuns();
             if (find(callbacks.begin(), callbacks.end(), fun) != callbacks.end())
@@ -1349,7 +1323,7 @@
             AstNode *type = typeNode->getChild(1);
             std::string ifaceName = iface->getToken().getStringValue();
             std::string functionTypeName = type->getToken().getStringValue();
-            for (Symbol *funSymbol : m_globals->getSymbolsOfType(Symbol::kInterfaceSymbol))
+            for (Symbol *funSymbol : m_globals->getSymbolsOfType(Symbol::symbol_type_t::kInterfaceSymbol))
             {
                 Interface *interface = dynamic_cast<Interface *>(funSymbol);
                 assert(interface);
