--- conflicted
+++ resolved
@@ -1446,11 +1446,13 @@
     const Token &typeToken = typeNode->getToken();
     switch (typeToken.getToken())
     {
-        case TOK_ARRAY: {
+        case TOK_ARRAY:
+        {
             return createArrayType(typeNode);
         }
 
-        case TOK_IDENT: {
+        case TOK_IDENT:
+        {
             DataType *dataType = nullptr;
             if (m_currentInterface != nullptr)
             {
@@ -1462,16 +1464,12 @@
             }
             return dataType;
         }
-        case TOK_LIST: {
+        case TOK_LIST:
+        {
             return createListType(typeNode);
-<<<<<<< HEAD
-
+        }
         case TOK_UNION:
         {
-=======
-        }
-        case TOK_UNION: {
->>>>>>> 8616dbe4
             assert(nullptr != m_currentStruct);
             return lookupDataTypeByName(typeNode->getChild(3)->getToken(), &(m_currentStruct->getScope()), false);
         }
