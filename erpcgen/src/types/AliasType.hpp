/*
 * Copyright (c) 2014, Freescale Semiconductor, Inc.
 * Copyright 2016 NXP
 * All rights reserved.
 *
 *
 * SPDX-License-Identifier: BSD-3-Clause
 */

#ifndef _EMBEDDED_RPC__ALIASTYPE_H_
#define _EMBEDDED_RPC__ALIASTYPE_H_

#include "DataType.hpp"

#include <string>

////////////////////////////////////////////////////////////////////////////////
// Classes
////////////////////////////////////////////////////////////////////////////////

namespace erpcgen {

/*!
 * @brief Typedef.
 */
class AliasType : public DataType
{
public:
    /*!
     * @brief Constructor.
     *
     * This function set element type to given data type and set DataType name to given name.
     *
     * @param[in] name Name.
     * @param[in] elementType Given data type.
     */
<<<<<<< HEAD
    AliasType(const std::string &name, DataType *elementType) : DataType(name, kAliasType), m_elementType(elementType)
=======
    AliasType(const std::string &name, DataType *elementType)
    : DataType(name, data_type_t::kAliasType)
    , m_elementType(elementType)
>>>>>>> 8616dbe4
    {
    }

    /*!
     * @brief Constructor.
     *
     * This function set element type to given data type and set DataType token to given token.
     *
     * @param[in] tok Token, which contains name and location.
     * @param[in] elementType Given data type.
     */
<<<<<<< HEAD
    AliasType(const Token &tok, DataType *elementType) : DataType(tok, kAliasType), m_elementType(elementType) {}
=======
    AliasType(const Token &tok, DataType *elementType)
    : DataType(tok, data_type_t::kAliasType)
    , m_elementType(elementType)
    {
    }
>>>>>>> 8616dbe4

    /*!
     * @brief This function return element data type.
     *
     * @return Element data type.
     */
    DataType *getElementType() const { return m_elementType; }

    /*!
     * @brief This function set element data type.
     *
     * This function is used when enum or struct anonymous data type is created.
     *
     * @param[in] elementType Element data type.
     */
    void setElementType(DataType *elementType) { m_elementType = elementType; }

    /*!
     * @brief This function returns description about the alias.
     *
     * @return String description about alias.
     *
     * @see std::string EnumMember::getDescription() const
     * @see std::string EnumType::getDescription() const
     * @see std::string StructMember::getDescription() const
     * @see std::string StructType::getDescription() const
     * @see std::string VoidType::getDescription() const
     * @see std::string ArrayType::getDescription() const
     * @see std::string ListType::getDescription() const
     * @see std::string UnionType::getDescription() const
     */
    virtual std::string getDescription() const override;

protected:
    DataType *m_elementType; /*!< Alias element data type. */
};

} // namespace erpcgen

#endif // _EMBEDDED_RPC__ALIASTYPE_H_<|MERGE_RESOLUTION|>--- conflicted
+++ resolved
@@ -34,13 +34,8 @@
      * @param[in] name Name.
      * @param[in] elementType Given data type.
      */
-<<<<<<< HEAD
-    AliasType(const std::string &name, DataType *elementType) : DataType(name, kAliasType), m_elementType(elementType)
-=======
-    AliasType(const std::string &name, DataType *elementType)
-    : DataType(name, data_type_t::kAliasType)
-    , m_elementType(elementType)
->>>>>>> 8616dbe4
+    AliasType(const std::string &name, DataType *elementType) :
+    DataType(name, data_type_t::kAliasType), m_elementType(elementType)
     {
     }
 
@@ -52,15 +47,10 @@
      * @param[in] tok Token, which contains name and location.
      * @param[in] elementType Given data type.
      */
-<<<<<<< HEAD
-    AliasType(const Token &tok, DataType *elementType) : DataType(tok, kAliasType), m_elementType(elementType) {}
-=======
-    AliasType(const Token &tok, DataType *elementType)
-    : DataType(tok, data_type_t::kAliasType)
-    , m_elementType(elementType)
+    AliasType(const Token &tok, DataType *elementType) :
+    DataType(tok, data_type_t::kAliasType), m_elementType(elementType)
     {
     }
->>>>>>> 8616dbe4
 
     /*!
      * @brief This function return element data type.
