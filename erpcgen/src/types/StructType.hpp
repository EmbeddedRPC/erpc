--- conflicted
+++ resolved
@@ -38,14 +38,7 @@
      *
      * @param[in] name Given name.
      */
-<<<<<<< HEAD
-    explicit StructType(const std::string &name) : DataType(name, kStructType) {}
-=======
-    explicit StructType(const std::string &name)
-    : DataType(name, data_type_t::kStructType)
-    {
-    }
->>>>>>> 8616dbe4
+    explicit StructType(const std::string &name) : DataType(name, data_type_t::kStructType) {}
 
     /*!
      * @brief Constructor.
@@ -54,14 +47,7 @@
      *
      * @param[in] tok Given token.
      */
-<<<<<<< HEAD
-    explicit StructType(const Token &tok) : DataType(tok, kStructType) {}
-=======
-    explicit StructType(const Token &tok)
-    : DataType(tok, data_type_t::kStructType)
-    {
-    }
->>>>>>> 8616dbe4
+    explicit StructType(const Token &tok) : DataType(tok, data_type_t::kStructType) {}
 
     /*!
      * @brief This function will add struct member to the struct.
