/*
 * Copyright (c) 2016, Freescale Semiconductor, Inc.
 * Copyright 2016 NXP
 * All rights reserved.
 *
 *
 * SPDX-License-Identifier: BSD-3-Clause
 */

#ifndef _EMBEDDED_RPC__UNIONCASE_H_
#define _EMBEDDED_RPC__UNIONCASE_H_
#include <map>
#include <utility>

////////////////////////////////////////////////////////////////////////////////
// Classes
////////////////////////////////////////////////////////////////////////////////

namespace erpcgen {

class UnionType;

/*!
 * @brief Discriminated union case type.
 */
class UnionCase : public Symbol
{
public:
    /*!
     * @brief Constructor.
     *
     * This function set symbol to union case and name to given name.
     * It will also set case value.
     *
     * @param[in] caseName Given case name.
     * @param[in] caseValue Given case value.
     */
<<<<<<< HEAD
    UnionCase(DataType *dataType, const std::string &caseName, int32_t caseValue)
    : Symbol(kUnionCaseMemberSymbol, caseName)
=======
    UnionCase(const std::string &caseName, int32_t caseValue)
    : Symbol(symbol_type_t::kUnionCaseMemberSymbol, caseName)
>>>>>>> 9fb57638
    , m_caseName(caseName)
    , m_caseValue(caseValue)
    , m_caseType(dataType)
    , m_containingUnion(nullptr)
    {
    }

    /*!
     * @brief Constructor.
     *
     * This function set symbol to union case.
     * It will also set case value.
     *
     * @param[in] caseValue Given case value.
     */
    explicit UnionCase(int32_t caseValue)
    : Symbol(symbol_type_t::kUnionCaseMemberSymbol)
    , m_caseName("")
    , m_caseValue(caseValue)
    , m_containingUnion(nullptr)
    {
    }

    /*!
     * @brief Constructor.
     *
     * This function set symbol to union case and name to given name.
     * It will also set case value to -1 (unset).
     *
     * @param[in] caseName Given case name.
     */
    explicit UnionCase(const std::string &caseName)
    : Symbol(symbol_type_t::kUnionCaseMemberSymbol)
    , m_caseName(caseName)
    , m_caseValue(-1)
    , m_containingUnion(nullptr)
    {
    }

    /*!
     * @brief This function set reference to union type.
     *
     * @param[in] unionType Pointer to union type.
     */
    void setUnionReferencePointer(UnionType *unionType) { m_containingUnion = unionType; }

    /*!
     * @brief This function returns union case value.
     *
     * @return Union case value.
     */
    int32_t getCaseValue() const { return m_caseValue; }

    /*!
     * @brief This function returns union case name.
     *
     * @return Union case name.
     */
    std::string getCaseName() { return m_caseName; }

    /*!
     * @brief This function returns union case data type.
     *
     * @return Union data type.
     */
    DataType *getCaseDataType() { return m_caseType; }

    /*!
     * @brief This function returns vector of member declarations.
     *
     * @return Vector of member declarations.
     */
    std::vector<std::string> getMemberDeclarationNames() const { return m_memberDeclarationNames; }

    /*!
     * @brief This function adds case member name.
     *
     * @param[in] name Case member name.
     */
    void addCaseMemberName(const std::string &name) { m_memberDeclarationNames.push_back(name); };

    /*!
     * @brief This function prints debug information about union case members.
     */
    void printUnionMembers();

    /*!
     * @brief This function returns information if case is void type.
     *
     * @retval true When case is void type.
     * @retval false When case contains not void type.
     */
    bool caseMemberIsVoid() const;

    /*!
     * @brief This function returns description about case members.
     *
     * @return Case description.
     */
    virtual std::string getDescription() const override;

    /*!
     * @brief This function returns union member declaration.
     *
     * @param[in] name Union member name.
     *
     * @return Union member.
     */
    StructMember *getUnionMemberDeclaration(const std::string &name);

private:
    std::string m_caseName;                            /*!< Union case name. */
    int32_t m_caseValue;                               /*!< Union case value. */
    DataType *m_caseType;                              /*!< Union case type. */
    std::vector<std::string> m_memberDeclarationNames; /*!< Vector of case members. */
    UnionType *m_containingUnion;                      /*!< Pointer to union type if it contains. */
};

} // namespace erpcgen

#endif // _EMBEDDED_RPC__UNIONCASE_H_<|MERGE_RESOLUTION|>--- conflicted
+++ resolved
@@ -35,13 +35,8 @@
      * @param[in] caseName Given case name.
      * @param[in] caseValue Given case value.
      */
-<<<<<<< HEAD
     UnionCase(DataType *dataType, const std::string &caseName, int32_t caseValue)
-    : Symbol(kUnionCaseMemberSymbol, caseName)
-=======
-    UnionCase(const std::string &caseName, int32_t caseValue)
     : Symbol(symbol_type_t::kUnionCaseMemberSymbol, caseName)
->>>>>>> 9fb57638
     , m_caseName(caseName)
     , m_caseValue(caseValue)
     , m_caseType(dataType)
