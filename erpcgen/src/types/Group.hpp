--- conflicted
+++ resolved
@@ -30,11 +30,7 @@
 public:
     typedef std::vector<Interface *> interface_list_t; /*!< Vector of interfaces belongs to group. */
     typedef std::vector<Symbol *> symbols_list_t;      /*!< Vector of symbols belongs to group. */
-<<<<<<< HEAD
-    typedef std::map<Symbol *, std::set<_param_direction>>
-=======
-    typedef std::map<Symbol *, std::set<param_direction_t> >
->>>>>>> 8616dbe4
+    typedef std::map<Symbol *, std::set<param_direction_t>>
         symbol_directions_map_t; /*!< Map symbol with direction in which is used in current group. */
 
     /*!
@@ -42,15 +38,7 @@
      *
      * @param[in] name Group name.
      */
-<<<<<<< HEAD
-    explicit Group(const std::string &name) : m_name(name) {}
-=======
-    explicit Group(const std::string &name)
-    : m_name(name)
-    {
-        m_template["name"] = name;
-    }
->>>>>>> 8616dbe4
+    explicit Group(const std::string &name) : m_name(name) { m_template["name"] = name; }
 
     /*!
      * @brief This function returns the group name.
