--- conflicted
+++ resolved
@@ -36,15 +36,8 @@
      * @param[in] dataType Given data type..
      * @param[in] value Given value.
      */
-<<<<<<< HEAD
     ConstType(const Token &tok, DataType *dataType, Value *value) :
-    Symbol(kConstSymbol, tok), m_dataType(dataType), m_value(value)
-=======
-    ConstType(const Token &tok, DataType *dataType, Value *value)
-    : Symbol(symbol_type_t::kConstSymbol, tok)
-    , m_dataType(dataType)
-    , m_value(value)
->>>>>>> 8616dbe4
+    Symbol(symbol_type_t::kConstSymbol, tok), m_dataType(dataType), m_value(value)
     {
     }
 
