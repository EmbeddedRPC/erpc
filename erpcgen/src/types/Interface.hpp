/*
 * Copyright (c) 2014, Freescale Semiconductor, Inc.
 * Copyright 2016 NXP
 * All rights reserved.
 *
 *
 * SPDX-License-Identifier: BSD-3-Clause
 */

#ifndef _EMBEDDED_RPC__INTERFACE_H_
#define _EMBEDDED_RPC__INTERFACE_H_

#include "Function.hpp"
#include "Symbol.hpp"
#include "SymbolScope.hpp"

#include <string>
#include <vector>

////////////////////////////////////////////////////////////////////////////////
// Classes
////////////////////////////////////////////////////////////////////////////////

namespace erpcgen {

/*!
 * @brief An interface that contains functions.
 */
class Interface : public Symbol
{
public:
    typedef std::vector<Function *> function_vector_t;           /*!< Vector of Interface functions. */
    typedef std::vector<FunctionType *> function_types_vector_t; /*!< Vector of Interface function types. */

    /*!
     * @brief Constructor.
     *
     * This function set symbol token to given token.
     *
     * @param[in] tok Given token.
     */
<<<<<<< HEAD
    explicit Interface(const Token &tok) : Symbol(kInterfaceSymbol, tok), m_scope(), m_uniqueId(s_idCounter++) {}
=======
    explicit Interface(const Token &tok)
    : Symbol(symbol_type_t::kInterfaceSymbol, tok)
    , m_scope()
    , m_uniqueId(s_idCounter++)
    {
    }
>>>>>>> 8616dbe4

    /*!
     * @brief This function will add function to the interface.
     *
     * The function will add function given by pointer func to the interface members vector m_functions.
     * Also this member will be added as symbol to interface symbol scope m_scope.
     *
     * @param[in] func Function pointer, which is added to interface members vector.
     */
    void addFunction(Function *func);

    /*!
     * @brief This function will add function type to the interface.
     *
     * The function will add function type given by pointer func to the interface members vector m_functionTypes.
     * Also this member will be added as symbol to interface symbol scope m_scope.
     *
     * @param[in] func Function pointer, which is added to interface members vector.
     */
    void addFunctionType(FunctionType *func);

    /*!
     * @brief This function return symbol scope.
     *
     * @return Symbol scope.
     */
    SymbolScope &getScope() { return m_scope; }

    /*!
     * @brief This function return interface functions vector.
     *
     * @return Interface functions vector.
     */
    const function_vector_t &getFunctions() const { return m_functions; }

    /*!
     * @brief This function return interface function types vector.
     *
     * @return Interface function types vector.
     */
    const function_types_vector_t &getFunctionTypes() const { return m_functionTypes; }

    /*!
     * @brief This function get unique id of interface.
     *
     * @return Unique id for interface.
     */
    uint32_t getUniqueId() const { return m_uniqueId; }

    /*!
     * @brief This function set unique id for interface.
     *
     * @param[in] newId Unique id for interface.
     */
    void setUniqueId(uint32_t newId) { m_uniqueId = newId; }

    /*!
     * @brief This function returns description about the interface.
     *
     * @return String description about interface.
     *
     * @see std::string Function::getDescription() const
     * @see std::string AliasType::getDescription() const
     * @see std::string EnumMember::getDescription() const
     * @see std::string EnumType::getDescription() const
     * @see std::string StructMember::getDescription() const
     * @see std::string StructType::getDescription() const
     * @see std::string VoidType::getDescription() const
     * @see std::string ArrayType::getDescription() const
     * @see std::string ListType::getDescription() const
     */
    virtual std::string getDescription() const override;

protected:
    SymbolScope m_scope;                     /*!< Scope which interface belongs to. */
    function_vector_t m_functions;           /*!< Vector of interface functions. */
    function_types_vector_t m_functionTypes; /*!< Vector of interface function types. */
    uint32_t m_uniqueId;                     /*!< Interface unique id. */

    static uint32_t s_idCounter;             /*!< Interface id counter. Each interface will increase this. */
};

} // namespace erpcgen

#endif // _EMBEDDED_RPC__INTERFACE_H_<|MERGE_RESOLUTION|>--- conflicted
+++ resolved
@@ -39,16 +39,10 @@
      *
      * @param[in] tok Given token.
      */
-<<<<<<< HEAD
-    explicit Interface(const Token &tok) : Symbol(kInterfaceSymbol, tok), m_scope(), m_uniqueId(s_idCounter++) {}
-=======
-    explicit Interface(const Token &tok)
-    : Symbol(symbol_type_t::kInterfaceSymbol, tok)
-    , m_scope()
-    , m_uniqueId(s_idCounter++)
+    explicit Interface(const Token &tok) :
+    Symbol(symbol_type_t::kInterfaceSymbol, tok), m_scope(), m_uniqueId(s_idCounter++)
     {
     }
->>>>>>> 8616dbe4
 
     /*!
      * @brief This function will add function to the interface.
@@ -128,7 +122,7 @@
     function_types_vector_t m_functionTypes; /*!< Vector of interface function types. */
     uint32_t m_uniqueId;                     /*!< Interface unique id. */
 
-    static uint32_t s_idCounter;             /*!< Interface id counter. Each interface will increase this. */
+    static uint32_t s_idCounter; /*!< Interface id counter. Each interface will increase this. */
 };
 
 } // namespace erpcgen
