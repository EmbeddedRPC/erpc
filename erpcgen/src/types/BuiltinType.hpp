--- conflicted
+++ resolved
@@ -55,14 +55,8 @@
      * @param[in] name Given name.
      * @param[in] builtinType Given builtin type.
      */
-<<<<<<< HEAD
-    BuiltinType(const std::string &name, _builtin_type builtinType) :
-    DataType(name, kBuiltinType), m_builtinType(builtinType)
-=======
-    BuiltinType(const std::string &name, builtin_type_t builtinType)
-    : DataType(name, data_type_t::kBuiltinType)
-    , m_builtinType(builtinType)
->>>>>>> 8616dbe4
+    BuiltinType(const std::string &name, builtin_type_t builtinType) :
+    DataType(name, data_type_t::kBuiltinType), m_builtinType(builtinType)
     {
     }
 
