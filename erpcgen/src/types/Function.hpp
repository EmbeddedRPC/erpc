/*
 * Copyright (c) 2014, Freescale Semiconductor, Inc.
 * Copyright 2016 NXP
 * All rights reserved.
 *
 *
 * SPDX-License-Identifier: BSD-3-Clause
 */

#ifndef _EMBEDDED_RPC__FUNCTION_H_
#define _EMBEDDED_RPC__FUNCTION_H_

#include "DataType.hpp"
#include "StructType.hpp"
#include "Symbol.hpp"

#include <string>

////////////////////////////////////////////////////////////////////////////////
// Classes
////////////////////////////////////////////////////////////////////////////////

namespace erpcgen {
class Interface;

/*!
 * @brief Function base declaration.
 *
 * The function's parameters are represented by a StructType object.
 */
class FunctionBase
{
public:
    /*!
     * @brief Constructor.
     */
<<<<<<< HEAD
    FunctionBase() : m_parameters("(fn)"), m_returnType(nullptr), m_isOneway(false) {}
=======
    FunctionBase(Interface *interface)
    : m_parameters("(fn)")
    , m_returnType(nullptr)
    , m_isOneway(false)
    , m_interface(interface)
    {
    }
>>>>>>> 8616dbe4

    virtual ~FunctionBase(){};

    /*!
     * @brief This function returns parent Interface.
     *
     * @return parent Interface.
     */
    Interface *getInterface() const { return m_interface; }

    /*!
     * @brief This function returns function parameters.
     *
     * @return Function parameters.
     */
    StructType &getParameters() { return m_parameters; }

    /*!
     * @brief This function returns data type of function return value.
     *
     * @return Return data type of function return value.
     */
    DataType *getReturnType() { return m_returnType->getDataType(); }

    /*!
     * @brief This function returns data type of function return value.
     *
     * @return Return data type of function return value.
     */
    StructMember *getReturnStructMemberType() { return m_returnType; }

    /*!
     * @brief This function set data type of function return value.
     *
     * @param[in] returnType Function return value data type.
     */
    void setReturnStructMemberType(StructMember *returnType) { m_returnType = returnType; }

    /*!
     * @brief This function returns true/false, when function return type is/isn't oneway.
     *
     * @retval true Function return type is oneway.
     * @retval false Function return type isn't oneway.
     */
    bool isOneway() const { return m_isOneway; }

    /*!
     * @brief This function set true/false, when function return type is/isn't oneway.
     *
     * @param[in] isOneway Set, if function return type is oneway.
     */
    void setIsOneway(bool argIsOneway) { m_isOneway = argIsOneway; }

    /*!
     * @brief This function returns description about the interface function.
     *
     * @return String description about interface function.
     *
     * @see std::string AliasType::getDescription() const
     * @see std::string EnumMember::getDescription() const
     * @see std::string EnumType::getDescription() const
     * @see std::string StructMember::getDescription() const
     * @see std::string StructType::getDescription() const
     * @see std::string VoidType::getDescription() const
     * @see std::string ArrayType::getDescription() const
     * @see std::string ListType::getDescription() const
     */
    virtual std::string getDescription() const = 0;

protected:
    StructType m_parameters;    /*!< Function parameters are saved as structure members. */
    StructMember *m_returnType; /*!< Function return data type. */
    bool m_isOneway;            /*!< If false then communication is bidirectional. */
    Interface *m_interface;     /*!< Parent interface. */
};

class FunctionType;
/*!
 * @brief Function declaration.
 *
 * The function's parameters are represented by a StructType object.
 */
class Function : public FunctionBase, public Symbol
{
public:
    /*!
     * @brief Constructor.
     *
     * This function set symbol token to given token.
     *
     * @param[in] tok Given token.
     * @param[in] interface Parent interface.
     */
<<<<<<< HEAD
    Function(const Token &tok, Interface *interface) :
    FunctionBase(), Symbol(kFunctionSymbol, tok), m_uniqueId(++s_idCounter), m_interface(interface),
    m_functionType(nullptr)
=======
    Function(const Token &tok, Interface *interface)
    : FunctionBase(interface)
    , Symbol(symbol_type_t::kFunctionSymbol, tok)
    , m_uniqueId(++s_idCounter)
    , m_functionType(nullptr)
>>>>>>> 8616dbe4
    {
    }

    /*!
     * @brief Constructor.
     *
     * This function set symbol token to given token, uniqueId and idCounter to given uniqueId.
     *
     * @param[in] tok Given token.
     * @param[in] interface Parent interface.
     * @param[in] uniqueId Given unique function id.
     */
<<<<<<< HEAD
    Function(const Token &tok, Interface *interface, uint32_t uniqueId) :
    FunctionBase(), Symbol(kFunctionSymbol, tok), m_uniqueId(uniqueId), m_interface(interface), m_functionType(nullptr)
=======
    Function(const Token &tok, Interface *interface, uint32_t uniqueId)
    : FunctionBase(interface)
    , Symbol(symbol_type_t::kFunctionSymbol, tok)
    , m_uniqueId(uniqueId)
    , m_functionType(nullptr)
>>>>>>> 8616dbe4
    {
        s_idCounter = uniqueId;
    }

    /*!
     * @brief This function returns function unique id.
     *
     * @return Function unique id.
     */
    uint32_t getUniqueId() const { return m_uniqueId; }

    /*!
     * @brief This function set function unique id.
     *
     * @param[in] newId New function unique id.
     */
    void setUniqueId(uint32_t newId) { m_uniqueId = newId; }

    /*!
     * @brief This function returns description about the interface function.
     *
     * @return String description about interface function.
     *
     * @see std::string AliasType::getDescription() const
     * @see std::string EnumMember::getDescription() const
     * @see std::string EnumType::getDescription() const
     * @see std::string StructMember::getDescription() const
     * @see std::string StructType::getDescription() const
     * @see std::string VoidType::getDescription() const
     * @see std::string ArrayType::getDescription() const
     * @see std::string ListType::getDescription() const
     */
    virtual std::string getDescription() const override;

    /*!
     * @brief This function sets FunctionType (callback type).
     *
     * @param[in] functionType FunctionType (callback type).
     */
    void setFunctionType(FunctionType *functionType) { m_functionType = functionType; }

    /*!
     * @brief This function returns FunctionType (callback type).
     *
     * @return FunctionType (callback type).
     */
    FunctionType *getFunctionType() const { return m_functionType; }

protected:
    uint32_t m_uniqueId;          /*!< Function unique id. */
    FunctionType *m_functionType; /*!< Function type. */

    static uint32_t s_idCounter;  /*!< Function id counter. Each function will increase this. */
};

} // namespace erpcgen

#endif // _EMBEDDED_RPC__FUNCTION_H_<|MERGE_RESOLUTION|>--- conflicted
+++ resolved
@@ -34,17 +34,10 @@
     /*!
      * @brief Constructor.
      */
-<<<<<<< HEAD
-    FunctionBase() : m_parameters("(fn)"), m_returnType(nullptr), m_isOneway(false) {}
-=======
-    FunctionBase(Interface *interface)
-    : m_parameters("(fn)")
-    , m_returnType(nullptr)
-    , m_isOneway(false)
-    , m_interface(interface)
+    FunctionBase(Interface *interface) :
+    m_parameters("(fn)"), m_returnType(nullptr), m_isOneway(false), m_interface(interface)
     {
     }
->>>>>>> 8616dbe4
 
     virtual ~FunctionBase(){};
 
@@ -138,17 +131,9 @@
      * @param[in] tok Given token.
      * @param[in] interface Parent interface.
      */
-<<<<<<< HEAD
     Function(const Token &tok, Interface *interface) :
-    FunctionBase(), Symbol(kFunctionSymbol, tok), m_uniqueId(++s_idCounter), m_interface(interface),
+    FunctionBase(interface), Symbol(symbol_type_t::kFunctionSymbol, tok), m_uniqueId(++s_idCounter),
     m_functionType(nullptr)
-=======
-    Function(const Token &tok, Interface *interface)
-    : FunctionBase(interface)
-    , Symbol(symbol_type_t::kFunctionSymbol, tok)
-    , m_uniqueId(++s_idCounter)
-    , m_functionType(nullptr)
->>>>>>> 8616dbe4
     {
     }
 
@@ -161,16 +146,8 @@
      * @param[in] interface Parent interface.
      * @param[in] uniqueId Given unique function id.
      */
-<<<<<<< HEAD
     Function(const Token &tok, Interface *interface, uint32_t uniqueId) :
-    FunctionBase(), Symbol(kFunctionSymbol, tok), m_uniqueId(uniqueId), m_interface(interface), m_functionType(nullptr)
-=======
-    Function(const Token &tok, Interface *interface, uint32_t uniqueId)
-    : FunctionBase(interface)
-    , Symbol(symbol_type_t::kFunctionSymbol, tok)
-    , m_uniqueId(uniqueId)
-    , m_functionType(nullptr)
->>>>>>> 8616dbe4
+    FunctionBase(interface), Symbol(symbol_type_t::kFunctionSymbol, tok), m_uniqueId(uniqueId), m_functionType(nullptr)
     {
         s_idCounter = uniqueId;
     }
@@ -223,7 +200,7 @@
     uint32_t m_uniqueId;          /*!< Function unique id. */
     FunctionType *m_functionType; /*!< Function type. */
 
-    static uint32_t s_idCounter;  /*!< Function id counter. Each function will increase this. */
+    static uint32_t s_idCounter; /*!< Function id counter. Each function will increase this. */
 };
 
 } // namespace erpcgen
