--- conflicted
+++ resolved
@@ -135,13 +135,8 @@
      * @param[in] interface Parent interface.
      */
     Function(const Token &tok, Interface *interface)
-<<<<<<< HEAD
     : FunctionBase(interface)
-    , Symbol(kFunctionSymbol, tok)
-=======
-    : FunctionBase()
     , Symbol(symbol_type_t::kFunctionSymbol, tok)
->>>>>>> 9fb57638
     , m_uniqueId(++s_idCounter)
     , m_functionType(nullptr)
     {
@@ -157,13 +152,8 @@
      * @param[in] uniqueId Given unique function id.
      */
     Function(const Token &tok, Interface *interface, uint32_t uniqueId)
-<<<<<<< HEAD
     : FunctionBase(interface)
-    , Symbol(kFunctionSymbol, tok)
-=======
-    : FunctionBase()
     , Symbol(symbol_type_t::kFunctionSymbol, tok)
->>>>>>> 9fb57638
     , m_uniqueId(uniqueId)
     , m_functionType(nullptr)
     {
