--- conflicted
+++ resolved
@@ -49,33 +49,20 @@
      *
      * @param[in] dataType Given data type.
      */
-<<<<<<< HEAD
-    explicit DataType(data_type_t dataType) : Symbol(kTypenameSymbol), m_dataType(dataType) {}
-=======
-    explicit DataType(data_type_t dataType)
-    : Symbol(symbol_type_t::kTypenameSymbol)
-    , m_dataType(dataType)
+    explicit DataType(data_type_t dataType) : Symbol(symbol_type_t::kTypenameSymbol), m_dataType(dataType) {}
+
+    /*!
+     * @brief Constructor.
+     *
+     * This function set data type to given data type and symbol name to given name.
+     *
+     * @param[in] dataType Given data type.
+     * @param[in] name Given name for symbol.
+     */
+    DataType(const std::string &name, data_type_t dataType) :
+    Symbol(symbol_type_t::kTypenameSymbol, name), m_dataType(dataType)
     {
     }
->>>>>>> 8616dbe4
-
-    /*!
-     * @brief Constructor.
-     *
-     * This function set data type to given data type and symbol name to given name.
-     *
-     * @param[in] dataType Given data type.
-     * @param[in] name Given name for symbol.
-     */
-<<<<<<< HEAD
-    DataType(const std::string &name, data_type_t dataType) : Symbol(kTypenameSymbol, name), m_dataType(dataType) {}
-=======
-    DataType(const std::string &name, data_type_t dataType)
-    : Symbol(symbol_type_t::kTypenameSymbol, name)
-    , m_dataType(dataType)
-    {
-    }
->>>>>>> 8616dbe4
     /*!
      * @brief Constructor.
      *
@@ -85,15 +72,9 @@
      * @param[in] dataType Given data type.
      * @param[in] symbolType Given symbol type for symbol.
      */
-<<<<<<< HEAD
-    DataType(const Token &tok, data_type_t dataType) : Symbol(kTypenameSymbol, tok), m_dataType(dataType) {}
-=======
-    DataType(const Token &tok, data_type_t dataType)
-    : Symbol(symbol_type_t::kTypenameSymbol, tok)
-    , m_dataType(dataType)
+    DataType(const Token &tok, data_type_t dataType) : Symbol(symbol_type_t::kTypenameSymbol, tok), m_dataType(dataType)
     {
     }
->>>>>>> 8616dbe4
 
     /*!
      * @brief This function returns data type.
