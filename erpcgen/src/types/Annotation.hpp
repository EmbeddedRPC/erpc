/*
 * Copyright (c) 2014, Freescale Semiconductor, Inc.
 * Copyright 2016 NXP
 * All rights reserved.
 *
 *
 * SPDX-License-Identifier: BSD-3-Clause
 */

#ifndef _EMBEDDED_RPC__ANNOTATION_H_
#define _EMBEDDED_RPC__ANNOTATION_H_

#include "AstNode.hpp"
#include "Token.hpp"
#include "Value.hpp"

#include <string>

////////////////////////////////////////////////////////////////////////////////
// Classes
////////////////////////////////////////////////////////////////////////////////

namespace erpcgen {

/*!
 * @brief Annotation class
 */
class Annotation
{
public:
    enum class program_lang_t
    {
        kAll,
        kC,
        kPython
    };

    /*!
     * @brief Constructor.
     *
     * This function initializes object attributes from given Token and Value.
     *
     * @param[in] token Token contains annotation name and location in parsed file.
     * @param[in] val Pointer to value.
     * @param[in] lang Programming language for which is annotation intended.
     */
    Annotation(const Token &token, Value *val, program_lang_t lang) :
    m_name(token.getStringValue()), m_value(val), m_location(token.getLocation()), m_lang(lang)
    {
    }

    /*!
     * @brief Constructor.
     *
     * This function initializes object attributes from given Token.
     *
     * @param[in] token  Token contains annotation name and location in parsed file.
     */
<<<<<<< HEAD
    explicit Annotation(const Token &token) :
    m_name(token.getStringValue()), m_value(nullptr), m_location(token.getLocation()), m_lang(kAll)
=======
    explicit Annotation(const Token &token)
    : m_name(token.getStringValue())
    , m_value(nullptr)
    , m_location(token.getLocation())
    , m_lang(program_lang_t::kAll)
>>>>>>> 8616dbe4
    {
    }

    /*!
     * @brief Constructor.
     *
     * This function initializes object attributes from given annotation.
     *
     * @param[in] a Source annotation.
     */
    explicit Annotation(const Annotation &a) :
    m_name(a.m_name), m_value(a.m_value), m_location(a.m_location), m_lang(a.m_lang)
    {
    }

    /*!
     * @brief This function returns annotation name.
     *
     * @return Annotation name.
     */
    std::string getName() const { return m_name; }

    /*!
     * @brief Checks to see if value instance member is null
     *
     * @retval True if m_value is not null
     */
    bool hasValue() { return nullptr != m_value; }

    /*!
     * @brief This function returns annotation value.
     *
     * @return Pointer to annotation value.
     *
     * @throw semantic_error Function will throw semantic error if hasValue() == false.
     */
    Value *getValueObject();

    /*!
     * @brief This function returns programming language type for which is annotation intended.
     *
     * @return Programming language type.
     */
    program_lang_t getLang() const { return m_lang; }

    /*!
     * @brief This function returns toString representation.
     *
     * @return Returns "name = value".
     */
    std::string toString() { return m_name + " = " + m_value->toString(); }

    /*!
     * @brief This function returns location for symbol.
     *
     * @returns Return location for symbol.
     */
    token_loc_t &getLocation() { return m_location; }

private:
    std::string m_name;     /*!< Annotation name. */
    Value *m_value;         /*!< Value of annotation*/
    token_loc_t m_location; /*!< Location of annotation in parsed file. */
    program_lang_t m_lang;  /*!< Programming language for which is annotation intended. */
};

} // namespace erpcgen

#endif // _EMBEDDED_RPC__ANNOTATION_H_<|MERGE_RESOLUTION|>--- conflicted
+++ resolved
@@ -56,16 +56,8 @@
      *
      * @param[in] token  Token contains annotation name and location in parsed file.
      */
-<<<<<<< HEAD
     explicit Annotation(const Token &token) :
-    m_name(token.getStringValue()), m_value(nullptr), m_location(token.getLocation()), m_lang(kAll)
-=======
-    explicit Annotation(const Token &token)
-    : m_name(token.getStringValue())
-    , m_value(nullptr)
-    , m_location(token.getLocation())
-    , m_lang(program_lang_t::kAll)
->>>>>>> 8616dbe4
+    m_name(token.getStringValue()), m_value(nullptr), m_location(token.getLocation()), m_lang(program_lang_t::kAll)
     {
     }
 
