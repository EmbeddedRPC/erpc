/*
 * Copyright (c) 2014, Freescale Semiconductor, Inc.
 * Copyright 2016 NXP
 * All rights reserved.
 *
 *
 * SPDX-License-Identifier: BSD-3-Clause
 */

#include "AliasType.hpp"
#include "Annotation.hpp"
#include "ArrayType.hpp"
#include "DataType.hpp"
#include "EnumMember.hpp"
#include "EnumType.hpp"
#include "Function.hpp"
#include "FunctionType.hpp"
#include "Group.hpp"
#include "Interface.hpp"
#include "ListType.hpp"
#include "Logging.hpp"
#include "ParseErrors.hpp"
#include "StructMember.hpp"
#include "StructType.hpp"
#include "Symbol.hpp"
#include "SymbolScope.hpp"
#include "UnionCase.hpp"
#include "UnionType.hpp"
#include "annotations.h"
#include "cpptempl.hpp"

#include <algorithm>
#include <cstring>

using namespace erpcgen;
using namespace std;

////////////////////////////////////////////////////////////////////////////////
// Variables
////////////////////////////////////////////////////////////////////////////////

// Unique ID counters start at 1.
uint32_t Function::s_idCounter = 1;
uint32_t Interface::s_idCounter = 1;

////////////////////////////////////////////////////////////////////////////////
// Code
////////////////////////////////////////////////////////////////////////////////

Value *Annotation::getValueObject()
{
    if (hasValue())
    {
        return m_value;
    }
    else
    {
        throw semantic_error(format_string("Missing value for annotation named '%s' on line '%d'", m_name.c_str(),
                                           m_location.m_firstLine));
    }
}

string Symbol::printAnnotations()
{
    string ret;
    ret += "Annotations [ ";
    int16_t annotationCount = (int16_t)m_annotations.size();
    int16_t annotationIndex = 1;
    for (auto &annotation : m_annotations)
    {
        ret += annotation.toString();
        if (annotationIndex < annotationCount)
        {
            ret += ",";
        }
        ret += " ";
        ++annotationIndex;
    }
    ret += "]";
    return ret;
}

Annotation *Symbol::findAnnotation(const string &name, Annotation::program_lang_t lang)
{
    vector<Annotation *> annotationList = getAnnotations(name, lang);
    if (0 < annotationList.size())
    {
        return annotationList.back();
    }
    else
    {
        return nullptr;
    }
}

vector<Annotation *> Symbol::getAnnotations(const string &name, Annotation::program_lang_t lang)
{
    vector<Annotation *> anList;
    for (unsigned int i = 0; i < m_annotations.size(); ++i)
    {
        if (m_annotations[i].getName() == name &&
            (m_annotations[i].getLang() == lang || m_annotations[i].getLang() == Annotation::program_lang_t::kAll))
        {
            anList.push_back(&m_annotations[i]);
        }
    }
    return anList;
}

Value *Symbol::getAnnValue(const string &annName, Annotation::program_lang_t lang)
{
    Annotation *ann = findAnnotation(annName, lang);
    return (ann) ? ann->getValueObject() : nullptr;
}

string Symbol::getAnnStringValue(const string &annName, Annotation::program_lang_t lang)
{
    Value *annVallue = getAnnValue(annName, lang);
    return (annVallue) ? annVallue->toString() : "";
}

SymbolScope::typed_iterator::typed_iterator(const vit &bv, const vit &ev, Symbol::symbol_type_t predicateType) :
m_vec(bv), m_endvec(ev), m_predicateType(predicateType)
{
    // Advance to the first matching symbol.
    while (m_vec != m_endvec && (*m_vec)->getSymbolType() != m_predicateType)
    {
        ++m_vec;
    }
}

SymbolScope::typed_iterator &SymbolScope::typed_iterator::operator++()
{
    while (m_vec != m_endvec && (*m_vec)->getSymbolType() != m_predicateType)
    {
        ++m_vec;
    }
    return *this;
}

SymbolScope::typed_iterator SymbolScope::tbegin(Symbol::symbol_type_t predicateType)
{
    return typed_iterator(m_symbolVector.begin(), m_symbolVector.end(), predicateType);
}

SymbolScope::typed_iterator SymbolScope::tend(Symbol::symbol_type_t predicateType)
{
    return typed_iterator(m_symbolVector.end(), m_symbolVector.end(), predicateType);
}

SymbolScope::symbol_vector_t SymbolScope::getSymbolsOfType(Symbol::symbol_type_t predicateType)
{
    symbol_vector_t syms;
    for (auto it : m_symbolVector)
    {
        if (it->getSymbolType() == predicateType)
        {
            syms.push_back(it);
        }
    }
    return syms;
}

bool SymbolScope::hasSymbol(const string &name, bool recursive)
{
    bool isPresent = (m_symbolMap.find(name) != m_symbolMap.end());
    if (!isPresent && m_parent && recursive)
    {
        isPresent = m_parent->hasSymbol(name, true);
    }
    return isPresent;
}

Symbol *SymbolScope::getSymbol(const string &name, bool recursive)
{
    auto it = m_symbolMap.find(name);
    if (it != m_symbolMap.end())
    {
        return it->second;
    }
    else if (m_parent && recursive)
    {
        return m_parent->getSymbol(name, true);
    }
    else
    {
        return nullptr;
    }
}

void SymbolScope::addSymbol(Symbol *sym, int32_t pos)
{
    assert(sym);

    // Check for existing symbol with same name.
    // sym->getName() == "" for anonymous struct and enums
    if (hasSymbol(sym->getName()) && sym->getName() != "")
    {
        Symbol *existing = getSymbol(sym->getName());
        if (existing->isDatatypeSymbol() && dynamic_cast<DataType *>(existing)->isBuiltin())
        {
            throw semantic_error(format_string("line %d: attempted redefinition of builtin symbol '%s'",
                                               sym->getFirstLine(), sym->getName().c_str()));
        }
        else
        {
            throw semantic_error(format_string("line %d: duplicate symbol with name '%s' (original on line %d)",
                                               sym->getFirstLine(), sym->getName().c_str(), existing->getFirstLine()));
        }
    }

    // Add the symbol.
    m_symbolMap[sym->getName()] = sym;
    if (pos >= 0)
    {
        m_symbolVector.insert(m_symbolVector.begin() + pos, sym);
    }
    else
    {
        m_symbolVector.push_back(sym);
    }
}

void SymbolScope::replaceSymbol(Symbol *oldSym, Symbol *newSym)
{
    int32_t symbolPos = getSymbolPos(oldSym);
    if (symbolPos >= 0)
    {
        m_symbolMap.erase(oldSym->getName());
        m_symbolVector.erase(m_symbolVector.begin() + symbolPos);
        addSymbol(newSym, symbolPos);
    }
    else
    {
        Log::warning("Symbol %s doesn't exist. Can't be replaced with %s.", oldSym->getName().c_str(),
                     newSym->getName().c_str());
    }
}

int32_t SymbolScope::getSymbolPos(const Symbol *sym)
{
    for (unsigned int i = 0; i < m_symbolVector.size(); i++)
    {
        if (m_symbolVector[i] == sym)
        {
            return i;
        }
    }
    return -1;
}

void SymbolScope::dump()
{
    int n = 0;
    for (auto it : m_symbolVector)
    {
        Log::debug("%d: %s\n", n, it->getDescription().c_str());
        ++n;
    }
}

void SymbolScope::clear()
{
    m_symbolMap.clear();
    m_symbolVector.clear();
}

string ListType::getDescription() const
{
    return format_string("<list:%s>", m_elementType ? m_elementType->getDescription().c_str() : "(null)");
}

string ArrayType::getDescription() const
{
    return format_string("<array:%d:%s>", m_elementCount,
                         m_elementType ? m_elementType->getDescription().c_str() : "(null)");
}

bool StructType::containListMember()
{
    for (StructMember *s : getMembers())
    {
        if (s->getContainList())
        {
            return true;
        }
    }
    return false;
}

bool StructType::containStringMember()
{
    for (StructMember *s : getMembers())
    {
        if (s->getContainString())
        {
            return true;
        }
    }
    return false;
}

bool StructType::containByrefMember()
{
    for (StructMember *s : getMembers())
    {
        if (s->isByref())
        {
            return true;
        }
    }
    return false;
}

void StructType::addMember(StructMember *newMember)
{
    assert(newMember);

    m_scope.addSymbol(newMember);
    m_members.push_back(newMember);
}

string StructType::getDescription() const
{
    string members;
    unsigned int n = 0;
    for (auto it : m_members)
    {
        members += format_string("%d:", n);
        members += it->getDescription();
        if (n < m_members.size() - 1)
        {
            members += ", ";
        }
        ++n;
    }
    return format_string("<struct %s [%s]>", m_name.c_str(), members.c_str());
}

string StructMember::getDescription() const
{
    return format_string("<member %s:%s>", m_name.c_str(), (m_dataType ? m_dataType->getName().c_str() : "(no type)"));
}

EnumMember *EnumType::getMember(const string &name)
{
    for (auto member : m_members)
    {
        if (0 == strcmp(member->getName().c_str(), name.c_str()))
        {
            return member;
        }
    }
    return nullptr;
}

void EnumType::addMember(EnumMember *newMember)
{
    assert(newMember);
    m_members.push_back(newMember);
}

string EnumType::getDescription() const
{
    string members;
    unsigned int n = 0;
    for (auto it : m_members)
    {
        members += format_string("%d:", n);
        members += it->getDescription();
        if (n < m_members.size() - 1)
        {
            members += ", ";
        }
        ++n;
    }
    return format_string("<enum %s [%s]>", m_name.c_str(), members.c_str());
}

string EnumMember::getDescription() const
{
    if (this->hasValue())
    {
        return format_string("<member %s:%d>", m_name.c_str(),
                             this->getValue()); //(m_dataType ? m_dataType->getDescription().c_str() : "(no type)"));
    }
    else
    {
        return format_string("<member %s>", m_name.c_str());
    }
}

void Group::addInterface(Interface *iface)
{
    assert(iface);
    m_interfaces.push_back(iface);
}

void Group::addDirToSymbolsMap(Symbol *symbol, param_direction_t dir)
{
    Log::info("Adding direction %d for symbol \"%s\"\n", dir, symbol->getName().c_str());
    auto it = m_symbolDirections.find(symbol);
    if (it == m_symbolDirections.end())
    {
        set<param_direction_t> directions;
        directions.insert(dir);
        m_symbolDirections[symbol] = directions;

        // add symbol into list of symbols
        if (find(m_symbols.begin(), m_symbols.end(), symbol) == m_symbols.end())
        {
            m_symbols.push_back(symbol);
        }
        return;
    }

    it->second.insert(dir);
}

void Group::setTemplate(cpptempl::data_map groupTemplate)
{
    m_template = groupTemplate;
}

const set<param_direction_t> Group::getSymbolDirections(Symbol *symbol) const
{
    set<param_direction_t> directions;
    auto it = m_symbolDirections.find(symbol);
    if (it != m_symbolDirections.end())
    {
        directions = it->second;
    }

    return directions;
}

string Group::getDescription() const
{
    string ifaces;
    unsigned int n = 0;
    for (auto it : m_interfaces)
    {
        ifaces += format_string("%d:", n);
        ifaces += it->getDescription();
        if (n < m_interfaces.size() - 1)
        {
            ifaces += ", ";
        }
        ++n;
    }
    return format_string("<group \"%s\" [%s]>", m_name.c_str(), ifaces.c_str());
}

string AliasType::getDescription() const
{
    return format_string("<type %s [%s]>", m_name.c_str(), m_elementType->getDescription().c_str());
}

DataType *DataType::getTrueDataType()
{
    if (this->isAlias())
    {
        AliasType *a = dynamic_cast<AliasType *>(this);
        assert(a);
        return a->getElementType()->getTrueDataType();
    }
    else
    {
        return this;
    }
}

DataType *DataType::getTrueContainerDataType()
{
    DataType *trueDataType = this->getTrueDataType();
    switch (trueDataType->getDataType())
    {
<<<<<<< HEAD
        case DataType::kListType:
        {
=======
        case DataType::data_type_t::kListType: {
>>>>>>> 8616dbe4
            ListType *l = dynamic_cast<ListType *>(trueDataType);
            assert(l);
            return l->getElementType()->getTrueContainerDataType();
        }
<<<<<<< HEAD
        case DataType::kArrayType:
        {
=======
        case DataType::data_type_t::kArrayType: {
>>>>>>> 8616dbe4
            ArrayType *a = dynamic_cast<ArrayType *>(trueDataType);
            assert(a);
            return a->getElementType()->getTrueContainerDataType();
        }
        default:
            return trueDataType;
    }
}

string FunctionType::getDescription() const
{
    return format_string("<function %s->%s [%s]>", m_name.c_str(),
                         (m_returnType ? m_returnType->getDescription().c_str() : "(oneway)"),
                         m_parameters.getDescription().c_str());
}

string Function::getDescription() const
{
    return format_string("<function(%u) %s->%s [%s]>", m_uniqueId, m_name.c_str(),
                         (m_returnType ? m_returnType->getDescription().c_str() : "(oneway)"),
                         m_parameters.getDescription().c_str());
}

void Interface::addFunction(Function *func)
{
    assert(func);

    m_scope.addSymbol(func);
    m_functions.push_back(func);
}

void Interface::addFunctionType(FunctionType *func)
{
    assert(func);

    m_scope.addSymbol(func);
    m_functionTypes.push_back(func);
}

string Interface::getDescription() const
{
    string fns;
    unsigned int n = 0;
    for (auto it : m_functions)
    {
        fns += format_string("%d:", n);
        fns += it->getDescription();
        if (n < m_functions.size() - 1)
        {
            fns += ", ";
        }
        ++n;
    }
    return format_string("<interface(%u) %s [%s]>", m_uniqueId, m_name.c_str(), fns.c_str());
}

/* Union Functions */
/* UnionCase */

bool UnionCase::caseMemberIsVoid() const
{
    if (1 == m_memberDeclarationNames.size() && "void" == m_memberDeclarationNames[0])
    {
        return true;
    }
    return false;
}

string UnionCase::getDescription() const
{
    string description;
    string caseName = ("" != m_caseName) ? m_caseName : to_string(m_caseValue);
    description += "<" + caseName + ":";
    if (caseMemberIsVoid())
    {
        description += "(void)";
    }
    else
    {
        description += "{";
        for (auto memberName : m_memberDeclarationNames)
        {
            StructMember *member = m_containingUnion->getUnionMemberDeclaration(memberName);
            description += member->getName() + ":" + member->getDataType()->getName() + " ";
        }
        description += "}";
    }
    description += ">";
    return description;
}

StructMember *UnionCase::getUnionMemberDeclaration(const string &name)
{
    return m_containingUnion->getUnionMemberDeclaration(name);
}

/* UnionType */

void UnionType::addCase(UnionCase *unionCase)
{
    unionCase->setUnionReferencePointer(this);
    m_unionCases.push_back(unionCase);
}

string UnionType::getDescription() const
{
    string description;
    for (auto caseMember : m_unionCases)
    {
        description += caseMember->getDescription();
    }
    return format_string("<union %s [%s]>", m_name.c_str(), description.c_str());
}

UnionType::case_vector_t UnionType::getUniqueCases()
{
    UnionType::case_vector_t uniqueCases;
    bool uniqueAddCase = true;
    for (auto unionCase : getCases())
    {
        for (auto uniqueCase : uniqueCases)
        {
            if (casesAreTheSame(unionCase, uniqueCase))
            {
                uniqueAddCase = false;
            }
        }
        if (uniqueAddCase)
        {
            uniqueCases.push_back(unionCase);
        }
        uniqueAddCase = true;
    }
    return uniqueCases;
}

bool UnionType::casesAreTheSame(UnionCase *a, UnionCase *b)
{
    vector<string> aNames = a->getMemberDeclarationNames();
    vector<string> bNames = b->getMemberDeclarationNames();
    if (aNames.size() != bNames.size())
    {
        return false;
    }
    for (unsigned int i = 0; i < aNames.size(); ++i)
    {
        if (aNames[i] != bNames[i])
        {
            return false;
        }
    }
    return true;
}

bool UnionType::addUnionMemberDeclaration(const string &name, DataType *dataType)
{
    if (declarationExists(name))
    {
        throw semantic_error(format_string("Redefinition of union member: '%s'\n", name.c_str()));
    }
    StructMember *newMember = new StructMember(name, dataType);
    m_members.addMember(newMember);
    return true;
}

bool UnionType::declarationExists(const string &name)
{
    for (auto member : m_members.getMembers())
    {
        if (name == member->getName())
        {
            return true;
        }
    }
    return false;
}

StructMember *UnionType::getUnionMemberDeclaration(const string &name)
{
    for (auto caseMember : m_members.getMembers())
    {
        if (name == caseMember->getName())
        {
            return caseMember;
        }
    }
    throw semantic_error(format_string("Union member not found: '%s'\n", name.c_str()));
}

void UnionType::printUnionMembers()
{
    for (auto member : m_members.getMembers())
    {
        Log::debug("Member declaration:%s %s\n", member->getDataType()->getName().c_str(), member->getName().c_str());
    }
}<|MERGE_RESOLUTION|>--- conflicted
+++ resolved
@@ -475,22 +475,14 @@
     DataType *trueDataType = this->getTrueDataType();
     switch (trueDataType->getDataType())
     {
-<<<<<<< HEAD
-        case DataType::kListType:
-        {
-=======
-        case DataType::data_type_t::kListType: {
->>>>>>> 8616dbe4
+        case DataType::data_type_t::kListType:
+        {
             ListType *l = dynamic_cast<ListType *>(trueDataType);
             assert(l);
             return l->getElementType()->getTrueContainerDataType();
         }
-<<<<<<< HEAD
-        case DataType::kArrayType:
-        {
-=======
-        case DataType::data_type_t::kArrayType: {
->>>>>>> 8616dbe4
+        case DataType::data_type_t::kArrayType:
+        {
             ArrayType *a = dynamic_cast<ArrayType *>(trueDataType);
             assert(a);
             return a->getElementType()->getTrueContainerDataType();
