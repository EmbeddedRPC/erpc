/*
 * Copyright (c) 2014, Freescale Semiconductor, Inc.
 * Copyright 2016 NXP
 * All rights reserved.
 *
 *
 * SPDX-License-Identifier: BSD-3-Clause
 */

#ifndef _EMBEDDED_RPC__FUNCTION_TYPE_H_
#define _EMBEDDED_RPC__FUNCTION_TYPE_H_

#include "DataType.hpp"
#include "Function.hpp"
#include "StructType.hpp"
#include "Symbol.hpp"

#include <string>

////////////////////////////////////////////////////////////////////////////////
// Classes
////////////////////////////////////////////////////////////////////////////////

namespace erpcgen {

/*!
 * @brief Function data type.
 *
 * The function's parameters are represented by a StructType object.
 */
class FunctionType : public FunctionBase, public DataType
{
public:
    typedef std::vector<Function *> c_function_list_t; /*!< List type of callback functions. */

    /*!
     * @brief Constructor.
     *
     * This function set symbol token to given token.
     *
     * @param[in] tok Given token.
     * @param[in] m_interface Parent interface.
     */
<<<<<<< HEAD
    explicit FunctionType(const Token &tok) : FunctionBase(), DataType(tok, kFunctionType), m_callbackFuns() {}
=======
    FunctionType(const Token &tok, Interface *interface)
    : FunctionBase(interface)
    , DataType(tok, data_type_t::kFunctionType)
    , m_callbackFuns()
    {
    }
>>>>>>> 8616dbe4

    /*!
     * @brief This function returns description about the interface function.
     *
     * @return String description about interface function.
     *
     * @see std::string AliasType::getDescription() const
     * @see std::string EnumMember::getDescription() const
     * @see std::string EnumType::getDescription() const
     * @see std::string StructMember::getDescription() const
     * @see std::string StructType::getDescription() const
     * @see std::string VoidType::getDescription() const
     * @see std::string ArrayType::getDescription() const
     * @see std::string ListType::getDescription() const
     */
    virtual std::string getDescription() const override;

    /*!
     * @brief Returns list of callback functions.
     */
    c_function_list_t &getCallbackFuns() { return m_callbackFuns; }

protected:
    c_function_list_t m_callbackFuns; /*!< List of callback functions. */
};

} // namespace erpcgen

#endif // _EMBEDDED_RPC__FUNCTION_TYPE_H_<|MERGE_RESOLUTION|>--- conflicted
+++ resolved
@@ -41,16 +41,10 @@
      * @param[in] tok Given token.
      * @param[in] m_interface Parent interface.
      */
-<<<<<<< HEAD
-    explicit FunctionType(const Token &tok) : FunctionBase(), DataType(tok, kFunctionType), m_callbackFuns() {}
-=======
-    FunctionType(const Token &tok, Interface *interface)
-    : FunctionBase(interface)
-    , DataType(tok, data_type_t::kFunctionType)
-    , m_callbackFuns()
+    FunctionType(const Token &tok, Interface *interface) :
+    FunctionBase(interface), DataType(tok, data_type_t::kFunctionType), m_callbackFuns()
     {
     }
->>>>>>> 8616dbe4
 
     /*!
      * @brief This function returns description about the interface function.
