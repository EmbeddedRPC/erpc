--- conflicted
+++ resolved
@@ -41,15 +41,9 @@
      * @param[in] tok Given token.
      * @param[in] m_interface Parent interface.
      */
-<<<<<<< HEAD
-    explicit FunctionType(const Token &tok, Interface *interface)
+    FunctionType(const Token &tok, Interface *interface)
     : FunctionBase(interface)
-    , DataType(tok, kFunctionType)
-=======
-    explicit FunctionType(const Token &tok)
-    : FunctionBase()
     , DataType(tok, data_type_t::kFunctionType)
->>>>>>> 9fb57638
     , m_callbackFuns()
     {
     }
