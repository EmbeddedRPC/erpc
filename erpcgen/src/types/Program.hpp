/*
 * Copyright (c) 2014, Freescale Semiconductor, Inc.
 * Copyright 2016 NXP
 * All rights reserved.
 *
 *
 * SPDX-License-Identifier: BSD-3-Clause
 */

#ifndef _EMBEDDED_RPC__PROGRAM_H_
#define _EMBEDDED_RPC__PROGRAM_H_

#include "DataType.hpp"
#include "Symbol.hpp"

#include <string>

////////////////////////////////////////////////////////////////////////////////
// Classes
////////////////////////////////////////////////////////////////////////////////

namespace erpcgen {

/*!
 * @brief Program declaration.
 *
 */
class Program : public Symbol
{
public:
    /*!
     * @brief Constructor.
     *
     * This function set symbol token to given token.
     *
     * @param[in] tok Given token.
     */
<<<<<<< HEAD
    explicit Program(const Token &tok) : Symbol(kProgramSymbol, tok) {}
=======
    explicit Program(const Token &tok)
    : Symbol(symbol_type_t::kProgramSymbol, tok)
    {
    }
>>>>>>> 8616dbe4
};

} // namespace erpcgen

#endif // _EMBEDDED_RPC__PROGRAM_H_<|MERGE_RESOLUTION|>--- conflicted
+++ resolved
@@ -35,14 +35,7 @@
      *
      * @param[in] tok Given token.
      */
-<<<<<<< HEAD
-    explicit Program(const Token &tok) : Symbol(kProgramSymbol, tok) {}
-=======
-    explicit Program(const Token &tok)
-    : Symbol(symbol_type_t::kProgramSymbol, tok)
-    {
-    }
->>>>>>> 8616dbe4
+    explicit Program(const Token &tok) : Symbol(symbol_type_t::kProgramSymbol, tok) {}
 };
 
 } // namespace erpcgen
