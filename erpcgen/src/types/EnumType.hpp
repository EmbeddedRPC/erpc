--- conflicted
+++ resolved
@@ -37,28 +37,14 @@
      *
      * @param[in] tok Given token.
      */
-<<<<<<< HEAD
-    explicit EnumType(const Token &tok) : DataType(tok, kEnumType) {}
-=======
-    explicit EnumType(const Token &tok)
-    : DataType(tok, data_type_t::kEnumType)
-    {
-    }
->>>>>>> 8616dbe4
+    explicit EnumType(const Token &tok) : DataType(tok, data_type_t::kEnumType) {}
 
     /*!
      * @brief Constructor.
      *
      * This function set DataType with default name.
      */
-<<<<<<< HEAD
-    EnumType() : DataType("", kEnumType) {}
-=======
-    EnumType()
-    : DataType("", data_type_t::kEnumType)
-    {
-    }
->>>>>>> 8616dbe4
+    EnumType() : DataType("", data_type_t::kEnumType) {}
 
     /*!
      * @brief This function will add enum member to the enum.
