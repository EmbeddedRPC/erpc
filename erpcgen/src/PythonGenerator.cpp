/*
 * Copyright (c) 2014-2016, Freescale Semiconductor, Inc.
 * Copyright 2016-2017 NXP
 * All rights reserved.
 *
 *
 * SPDX-License-Identifier: BSD-3-Clause
 */

#include "PythonGenerator.hpp"

#include "Logging.hpp"
#include "ParseErrors.hpp"
#include "annotations.h"
#include "format_string.hpp"

#include <algorithm>
#include <cstring>
#include <filesystem>
#include <set>
#include <sstream>

using namespace erpcgen;
using namespace cpptempl;
using namespace std;

// Templates strings converted from text files by txt_to_c.py.
extern const char *const kPyCoders;
extern const char *const kPyInit;
extern const char *const kPyCommon;
extern const char *const kPyServer;
extern const char *const kPyClient;
extern const char *const kPyInterface;
extern const char *const kPyGlobalInit;

////////////////////////////////////////////////////////////////////////////////
// Code
////////////////////////////////////////////////////////////////////////////////

<<<<<<< HEAD
PythonGenerator::PythonGenerator(InterfaceDefinition *def) :
Generator(def, kPython), m_suffixStrip(""), m_suffixStripSize(0)
=======
PythonGenerator::PythonGenerator(InterfaceDefinition *def)
: Generator(def, generator_type_t::kPython)
, m_suffixStrip("")
, m_suffixStripSize(0)
>>>>>>> 8616dbe4
{
    /* Set copyright rules. */
    if (m_def->hasProgramSymbol())
    {
        Symbol *program = m_def->getProgramSymbol();
        assert(program);
        setTemplateComments(program, m_templateData);
    }
}

void PythonGenerator::generateOutputFiles(const string &fileName)
{
    // Make sure the package folder is created.
    filesystem::path dir(fileName);
    dir = m_outputDirectory / dir;
    filesystem::create_directories(dir);

    generateInitFile(fileName);
    generateCommonFile(fileName);
    generateClientFile(fileName);
    generateServerFile(fileName);
    generateInterfaceFile(fileName);
}

void PythonGenerator::generateInitFile(string fileName)
{
    fileName += "/__init__.py";
    generateOutputFile(fileName, "py_init", m_templateData, kPyInit);
}

void PythonGenerator::generateCommonFile(string fileName)
{
    fileName += "/common.py";
    generateOutputFile(fileName, "py_common", m_templateData, kPyCommon);
}

void PythonGenerator::generateClientFile(string fileName)
{
    fileName += "/client.py";
    generateOutputFile(fileName, "py_client", m_templateData, kPyClient);
}

void PythonGenerator::generateServerFile(string fileName)
{
    fileName += "/server.py";
    generateOutputFile(fileName, "py_server", m_templateData, kPyServer);
}

void PythonGenerator::generateInterfaceFile(string fileName)
{
    fileName += "/interface.py";
    generateOutputFile(fileName, "py_interface", m_templateData, kPyInterface);
}

void PythonGenerator::generateGlobalInitFile()
{
    /* Generate file with shim code version. */
    generateOutputFile("__init__.py", "py_global_init", m_templateData, kPyGlobalInit);
}

void PythonGenerator::parseSubtemplates()
{
    const char *templateName = "py_coders";
    try
    {
        parse(kPyCoders, m_templateData);
    }
    catch (TemplateException &e)
    {
        throw TemplateException(format_string("Template %s: %s", templateName, e.what()));
    }
}

void PythonGenerator::generate()
{
    data_list empty;
    m_templateData["enums"] = empty;
    m_templateData["aliases"] = empty;
    m_templateData["structs"] = empty;
    m_templateData["unions"] = empty;
    m_templateData["consts"] = empty;
    m_templateData["functions"] = empty;

    parseSubtemplates();

    generateGlobalInitFile();

    if (m_def->hasProgramSymbol())
    {
        for (Annotation *anno : getAnnotations(m_def->getProgramSymbol(), PY_TYPES_NAME_STRIP_SUFFIX_ANNOTATION))
        {
            m_suffixStrip = anno->getValueObject()->toString();
            m_suffixStripSize = m_suffixStrip.size();
        }
    }

    findGroupDataTypes();

    makeIncludesTemplateData();

    // makeAliasesTemplateData();

    makeConstTemplateData();

    makeEnumsTemplateData();

    for (Group *group : m_groups)
    {
        data_map groupTemplate;
        groupTemplate["name"] = group->getName();
        groupTemplate["includes"] = makeGroupIncludesTemplateData(group);
        groupTemplate["symbolsMap"] = makeGroupSymbolsTemplateData(group);
        groupTemplate["interfaces"] = makeGroupInterfacesTemplateData(group);
        group->setTemplate(groupTemplate);

        generateGroupOutputFiles(group);
    }

    initPythonReservedWords();
}

void PythonGenerator::setTemplateComments(Symbol *symbol, data_map &symbolInfo)
{
    symbolInfo["mlComment"] = convertComment(symbol->getMlComment(), comment_type_t::kMultilineComment);
    symbolInfo["ilComment"] = convertComment(symbol->getIlComment(), comment_type_t::kInlineComment);
}

data_map PythonGenerator::getFunctionTemplateData(Group *group, Function *fn)
{
    (void)group;
    data_map info;
    string proto = getFunctionPrototype(nullptr, fn);

    info["name"] = getOutputName(fn);
    info["prototype"] = proto;
    info["id"] = fn->getUniqueId();
    info["isOneway"] = fn->isOneway();
    info["isReturnValue"] = !fn->isOneway();
    setTemplateComments(fn, info);

    /* Is function declared as external? */
    info["isNonExternalFunction"] = findAnnotation(fn, EXTERNAL_ANNOTATION) == nullptr;

    // Get return value info
    data_map returnInfo;
    returnInfo["type"] = getTypeInfo(fn->getReturnType());
    // TODO support annotations on function return values
    //    returnInfo["isNullable"] = (fn->getReturnType()->findAnnotation(NULLABLE_ANNOTATION) != nullptr);
    info["returnValue"] = returnInfo;

    // get function parameter info
    auto fnParams = fn->getParameters().getMembers();
    data_list params;
    data_list inParams;
    data_list outParams;
    for (StructMember *param : fnParams)
    {
        data_map paramInfo;
        DataType *paramType = param->getDataType();
        DataType *trueDataType = paramType->getTrueDataType();
        string name = getOutputName(param);
        paramInfo["name"] = name;
        paramInfo["type"] = getTypeInfo(paramType);

        bool isNullable = ((findAnnotation(param, NULLABLE_ANNOTATION) != nullptr) &&
                           (trueDataType->isString() || (!trueDataType->isBuiltin() && !trueDataType->isEnum())));
        paramInfo["isNullable"] = isNullable;

        // Skip data serialization for variables placed as @length value for lists.
        // These prevent to serialized data twice.
        StructMember *referencedFrom = findParamReferencedFromAnn(fnParams, name, LENGTH_ANNOTATION);
        paramInfo["discriminatorForMember"] = "";

        if (referencedFrom)
        {
            paramInfo["lengthForMember"] = getOutputName(referencedFrom);
        }
        else
        {
            paramInfo["lengthForMember"] = "";
            // Skip data serialization for variables used as discriminator for unions.
            // These prevent to serialized data twice.
            referencedFrom = findParamReferencedFromUnion(fnParams, name);
            if (referencedFrom)
            {
                paramInfo["discriminatorForMember"] = getOutputName(referencedFrom);
            }
        }

        paramInfo["serializedViaMember"] = (referencedFrom) ? getOutputName(referencedFrom) : "";

        /* Necessary for handling non-discriminated unions */
        paramInfo["discriminator"] = getAnnStringValue(param, DISCRIMINATOR_ANNOTATION);

        param_direction_t dir = param->getDirection();
        switch (dir)
        {
            case param_direction_t::kInDirection:
                paramInfo["direction"] = "in";
                inParams.push_back(paramInfo);
                break;
            case param_direction_t::kOutDirection:
                paramInfo["direction"] = "out";
                outParams.push_back(paramInfo);
                break;
            case param_direction_t::kInoutDirection:
                paramInfo["direction"] = "inout";
                inParams.push_back(paramInfo);
                outParams.push_back(paramInfo);
                break;
            default:
                paramInfo["direction"] = "none";
        }

        params.push_back(paramInfo);
    }

    info["parameters"] = params;
    info["inParameters"] = inParams;
    info["outParameters"] = outParams;

    return info;
}

string PythonGenerator::getFunctionPrototype(Group *group, FunctionBase *fn, const string &interfaceName,
                                             const string &name, bool insideInterfaceCall)
{
    FunctionType *functionType = dynamic_cast<FunctionType *>(fn);
    if (functionType)
    {
        return ""; /*Todo: implement*/
    }
    Function *function = dynamic_cast<Function *>(fn);

    assert(function);

    string proto = getOutputName(function);
    proto += "(self";

    auto params = function->getParameters().getMembers();
    if (params.size())
    {
        for (auto it : params)
        {
            // Skip data serialization for variables placed as @length value for lists.
            if (findParamReferencedFromAnn(params, getOutputName(it), LENGTH_ANNOTATION))
            {
                continue;
            }

            proto += ", ";
            proto += getOutputName(it);
        }
    }
    proto += ")";
    return proto;
}

void PythonGenerator::makeConstTemplateData()
{
    Log::info("Constant globals:\n");
    data_list consts;
    for (auto it : m_globals->getSymbolsOfType(Symbol::symbol_type_t::kConstSymbol))
    {
        ConstType *constVar = dynamic_cast<ConstType *>(it);
        assert(constVar);
        data_map constInfo;
        if (!findAnnotation(constVar, EXTERNAL_ANNOTATION))
        {
            constInfo["name"] = getOutputName(constVar);

            // throw nullptr exception
            if (NULL == constVar->getValue())
            {
                Log::info("const pointing to null Value object\n");
            }
            if (kStringValue == constVar->getValue()->getType())
            {
                constInfo["value"] = "\"" + constVar->getValue()->toString() + "\"";
            }
            else
            {
                constInfo["value"] = constVar->getValue()->toString();
            }
            setTemplateComments(constVar, constInfo);
            Log::info("Name=%s\tType=%s\tValue=%s\n", constVar->getName().c_str(),
                      constVar->getDataType()->getName().c_str(), constVar->getValue()->toString().c_str());
            consts.push_back(constInfo);
        }
    }
    m_templateData["consts"] = consts;
}

void PythonGenerator::makeEnumsTemplateData()
{
    Log::info("Enums:\n");
    data_list enums;
    int n = 0;
    for (auto it : getDataTypesFromSymbolScope(m_globals, DataType::data_type_t::kEnumType))
    {
        EnumType *enumType = dynamic_cast<EnumType *>(it);
        assert(enumType);
        if (!findAnnotation(enumType, EXTERNAL_ANNOTATION))
        {
            Log::info("%d: %s\n", n, enumType->getName().c_str());
            data_map enumInfo;
            enumInfo["name"] = filterName(getOutputName(enumType));
            enumInfo["members"] = getEnumMembersTemplateData(enumType);
            setTemplateComments(enumType, enumInfo);
            enums.push_back(enumInfo);
            ++n;
        }
    }
    m_templateData["enums"] = enums;
}

data_list PythonGenerator::getEnumMembersTemplateData(EnumType *enumType)
{
    int j = 0;
    data_list enumMembersList;
    for (auto member : enumType->getMembers())
    {
        assert(member->hasValue());
        data_map enumMember;
        enumMember["name"] = getOutputName(member);
        enumMember["value"] = member->getValue();
        Log::info("    %d: %s = %d\n", j, member->getName().c_str(), member->getValue());
        setTemplateComments(member, enumMember);
        enumMembersList.push_back(enumMember);
        ++j;
    }
    return enumMembersList;
}

void PythonGenerator::makeAliasesTemplateData()
{
    Log::info("Type definition:\n");
    data_list aliases;
    int n = 0;
    for (auto it : getDataTypesFromSymbolScope(m_globals, DataType::data_type_t::kAliasType))
    {
        AliasType *aliasType = dynamic_cast<AliasType *>(it);
        assert(aliasType);
        //        Annotation *externAnnotation = aliasType->findAnnotation(EXTERNAL_ANNOTATION);
        //        if (!externAnnotation)
        //        {
        Log::info("%d: ", n);
        data_map aliasInfo;
        DataType *elementDataType = aliasType->getElementType();
        DataType *trueDataType = elementDataType->getTrueDataType();

        // Only generate aliases for enums, unions and structs in Python.
        if (!(trueDataType->isEnum() || trueDataType->isUnion() || trueDataType->isStruct()))
        {
            continue;
        }

        string realType = getOutputName(aliasType);
        Log::info("%s\n", realType.c_str());

        aliasInfo["name"] = filterName(realType);
        aliasInfo["elementType"] = getTypeInfo(elementDataType);
        aliasInfo["trueType"] = getTypeInfo(trueDataType);

        setTemplateComments(aliasType, aliasInfo);

        aliases.push_back(aliasInfo);
        ++n;
        //        }
    }
    m_templateData["aliases"] = aliases;
}

data_map PythonGenerator::makeGroupSymbolsTemplateData(Group *group)
{
    data_map symbolsTemplate;
    set<string> names;

    data_list structs;
    data_list unions;
    data_list aliases;

    Log::info("Group symbols:\n");

    // generate templates for group symbols or for all symbols if group has no interface defined
    for (Symbol *symbol : (group->getInterfaces().empty() ? m_globals->getSymbolVector() : group->getSymbols()))
    {
        data_map info;

        if (symbol->isDatatypeSymbol())
        {
            DataType *dataType = dynamic_cast<DataType *>(symbol);
            assert(dataType);

            switch (dataType->getDataType())
            {
<<<<<<< HEAD
                case DataType::kStructType:
                {
=======
                case DataType::data_type_t::kStructType: {
>>>>>>> 8616dbe4
                    StructType *structType = dynamic_cast<StructType *>(symbol);
                    if (structType == nullptr)
                    {
                        break;
                    }

                    Log::info("%s\n", structType->getDescription().c_str());

                    string name = filterName(getOutputName(structType));

                    // check if template for this structure has not already been generated
                    if (names.find(name) == names.end())
                    {
                        info["name"] = name;

                        setTemplateComments(structType, info);
                        setStructMembersTemplateData(structType, info);

                        names.insert(name);
                        structs.push_back(info);
                    }
                    break;
                }
<<<<<<< HEAD
                case DataType::kUnionType:
                {
=======
                case DataType::data_type_t::kUnionType: {
>>>>>>> 8616dbe4
                    UnionType *unionType = dynamic_cast<UnionType *>(symbol);
                    if (unionType == nullptr)
                    {
                        break;
                    }

                    Log::info("%s\n", unionType->getDescription().c_str());

                    string name = filterName(getOutputName(unionType));
                    if (name.find('$') != string::npos)
                    {
                        Log::debug("%s is inside struct!\n", name.c_str());
                        break;
                    }

                    // check if template for this structure has not already been generated
                    if (names.find(name) == names.end())
                    {
                        info["name"] = name;
                        info["type"] = getTypeInfo(unionType);

                        setTemplateComments(unionType, info);
                        // setUnionMembersTemplateData(unionType, info);

                        names.insert(name);
                        unions.push_back(info);
                    }
                    break;
                }
<<<<<<< HEAD
                case DataType::kAliasType:
                {
=======
                case DataType::data_type_t::kAliasType: {
>>>>>>> 8616dbe4
                    AliasType *aliasType = dynamic_cast<AliasType *>(symbol);
                    if (aliasType == nullptr)
                        break;

                    DataType *elementDataType = aliasType->getElementType();
                    DataType *trueDataType = elementDataType->getTrueDataType();
                    // Only generate aliases for enums, unions and structs in Python.
                    if (!(trueDataType->isEnum() || trueDataType->isUnion() || trueDataType->isStruct()))
                        break;

                    string realType = getOutputName(aliasType);
                    Log::debug("%s\n", realType.c_str());

                    info["name"] = filterName(realType);
                    info["elementType"] = getTypeInfo(elementDataType);
                    info["trueType"] = getTypeInfo(trueDataType);

                    setTemplateComments(aliasType, info);

                    aliases.push_back(info);
                    break;
                }
                default:
                    break;
            }
        }
    }

    symbolsTemplate["structs"] = structs;
    symbolsTemplate["unions"] = unions;
    symbolsTemplate["aliases"] = aliases;

    return symbolsTemplate;
}

void PythonGenerator::setStructMembersTemplateData(StructType *structType, data_map &structInfo)
{
    data_list members;
    for (auto member : structType->getMembers())
    {
        data_map member_info;

        // Skip data serialization for variables placed as @length value for lists.
        // These prevent to serialized data twice.
        StructMember *referencedFrom =
            findParamReferencedFromAnn(structType->getMembers(), member->getName(), LENGTH_ANNOTATION);

        member_info["discriminatorForMember"] = "";
        if (referencedFrom)
        {
            member_info["lengthForMember"] = getOutputName(referencedFrom);
        }
        else
        {
            member_info["lengthForMember"] = "";
            // Skip data serialization for variables used as discriminator for unions.
            // These prevent to serialized data twice.
            referencedFrom = findParamReferencedFromUnion(structType->getMembers(), member->getName());
            if (referencedFrom)
            {
                member_info["discriminatorForMember"] = getOutputName(referencedFrom);
            }
        }

        member_info["serializedViaMember"] = (referencedFrom) ? getOutputName(referencedFrom) : "";
        setOneStructMemberTemplateData(member, member_info);
        members.push_back(member_info);
    }
    structInfo["members"] = members;
}

void PythonGenerator::setOneStructMemberTemplateData(StructMember *member, data_map &member_info)
{
    string memberName = getOutputName(member);

    DataType *trueDataType = member->getDataType()->getTrueDataType();

    // Info for declaring struct in common header
    member_info["name"] = memberName;
    bool isNullable = ((findAnnotation(member, NULLABLE_ANNOTATION) != nullptr) &&
                       (trueDataType->isBinary() || trueDataType->isString() || trueDataType->isList()));
    member_info["isNullable"] = isNullable;
    member_info["type"] = getTypeInfo(member->getDataType());
    /* Necessary for handling non-discriminated unions */
    member_info["discriminator"] = getAnnStringValue(member, DISCRIMINATOR_ANNOTATION);

    setTemplateComments(member, member_info);
}

data_map PythonGenerator::getTypeInfo(DataType *t)
{
    data_map info;
    info["name"] = filterName(getOutputName(t, false));
    info["isNonEncapsulatedUnion"] = false;
    switch (t->getDataType())
    {
<<<<<<< HEAD
        case DataType::kAliasType:
        {
            info = getTypeInfo(t->getTrueDataType());
            break;
        }
        case DataType::kArrayType:
        {
=======
        case DataType::data_type_t::kAliasType: {
            info = getTypeInfo(t->getTrueDataType());
            break;
        }
        case DataType::data_type_t::kArrayType: {
>>>>>>> 8616dbe4
            // Array type requires the array element count to come after the variable/member name.
            ArrayType *a = dynamic_cast<ArrayType *>(t);
            assert(a);
            info["type"] = "array";
            info["elementCount"] = a->getElementCount();
            info["elementType"] = getTypeInfo(a->getElementType());
            break;
        }
<<<<<<< HEAD
        case DataType::kBuiltinType:
        {
=======
        case DataType::data_type_t::kBuiltinType: {
>>>>>>> 8616dbe4
            assert(dynamic_cast<const BuiltinType *>(t));
            info["type"] = getBuiltinTypename(dynamic_cast<const BuiltinType *>(t));
            break;
        }
<<<<<<< HEAD
        case DataType::kEnumType:
        {
            info["type"] = "enum";
            break;
        }
        case DataType::kFunctionType:
        {
=======
        case DataType::data_type_t::kEnumType: {
            info["type"] = "enum";
            break;
        }
        case DataType::data_type_t::kFunctionType: {
>>>>>>> 8616dbe4
            info["type"] = "function";
            FunctionType *funType = dynamic_cast<FunctionType *>(t);
            assert(funType);
            const FunctionType::c_function_list_t &callbacks = funType->getCallbackFuns();
            if (callbacks.size() > 1)
            {
                info["tableName"] = "_" + funType->getName();
            }
            else if (callbacks.size() == 1)
            {
                info["tableName"] = "";
                info["callbackName"] = callbacks[0]->getName();
            }
            else
            {
                throw semantic_error(
                    "Function has function type parameter (callback parameter), but in "
                    "IDL is missing function definition, which can be passed there.");
            }
            break;
        }
<<<<<<< HEAD
        case DataType::kListType:
        {
=======
        case DataType::data_type_t::kListType: {
>>>>>>> 8616dbe4
            const ListType *a = dynamic_cast<const ListType *>(t);
            assert(a);
            info["type"] = "list";
            info["elementType"] = getTypeInfo(a->getElementType());
            break;
        }
<<<<<<< HEAD
        case DataType::kStructType:
        {
            info["type"] = "struct";
            break;
        }
        case DataType::kUnionType:
        {
=======
        case DataType::data_type_t::kStructType: {
            info["type"] = "struct";
            break;
        }
        case DataType::data_type_t::kUnionType: {
>>>>>>> 8616dbe4
            UnionType *unionType = dynamic_cast<UnionType *>(t);
            assert(unionType);
            info["type"] = "union";

            // Different request for encapsulated and nonencapsulated unions
            if (unionType->isNonEncapsulatedUnion())
            {
                info["isNonEncapsulatedUnion"] = true;
                info["discriminatorName"] = "discriminator";
            }
            else
            {
                // Set discriminator field name.
                string discriminatorName = unionType->getDiscriminatorName();
                info["discriminatorName"] = discriminatorName;

                // Fill in discriminator type info.
                Symbol *discriminatorSym = unionType->getParentStruct()->getScope().getSymbol(discriminatorName);
                if (!discriminatorSym)
                {
                    throw semantic_error(
                        format_string("unable to find union discriminator '%s' in struct", discriminatorName.c_str()));
                }
                StructMember *discriminatorMember = dynamic_cast<StructMember *>(discriminatorSym);
                if (!discriminatorMember)
                {
                    throw internal_error("union discriminator is not a struct member");
                }
                info["discriminatorType"] = getTypeInfo(discriminatorMember->getDataType());
            }

            data_list unionCases;
            for (auto unionCase : unionType->getCases())
            {
                data_map caseData;
                caseData["name"] = unionCase->getCaseName();
                caseData["value"] = unionCase->getCaseValue();
                if (info.has("discriminatorType") &&
                    (info["discriminatorType"].get().get()->getmap()["type"]->getvalue() == "enum"))
                {
                    caseData["type"] = info["discriminatorType"];
                }
                else if (unionCase->getCaseName() != "")
                {
                    for (auto it : getDataTypesFromSymbolScope(m_globals, DataType::data_type_t::kEnumType))
                    {
                        EnumType *enumType = dynamic_cast<EnumType *>(it);
                        assert(enumType);
                        for (auto itMember : enumType->getMembers())
                        {
                            if (unionCase->getCaseName() == itMember->getName())
                            {
                                data_map typeInfo;
                                typeInfo["name"] = enumType->getName();
                                typeInfo["type"] = "enum";
                                caseData["type"] = typeInfo;
                                break;
                            }
                        }
                        if (caseData.has("type"))
                        {
                            break;
                        }
                    }
                    if (!caseData.has("type"))
                    {
                        for (auto it : m_globals->getSymbolsOfType(DataType::symbol_type_t::kConstSymbol))
                        {
                            ConstType *constType = dynamic_cast<ConstType *>(it);
                            assert(constType);
                            if (unionCase->getCaseName() == constType->getName())
                            {
                                data_map typeInfo;
                                typeInfo["name"] = "";
                                typeInfo["type"] = "const";
                                caseData["type"] = typeInfo;
                                break;
                            }
                        }
                    }
                }
                else
                {
                    data_map typeInfo;
                    typeInfo["name"] = "";
                    typeInfo["type"] = "";
                    caseData["type"] = typeInfo;
                }
                data_list caseMembers;
                data_map caseMembersFree;

                if (unionCase->caseMemberIsVoid())
                {
                    caseData["isVoid"] = true;
                    caseData["members"] = data_list();
                }
                else
                {
                    caseData["isVoid"] = false;

                    // Fill in info for each case member declaration
                    for (auto caseMemberName : unionCase->getMemberDeclarationNames())
                    {
                        data_map memberData;
                        StructMember *member = unionCase->getUnionMemberDeclaration(caseMemberName);
                        setOneStructMemberTemplateData(member, memberData);

                        caseMembers.push_back(memberData);
                    }

                    caseData["members"] = caseMembers;
                }

                unionCases.push_back(caseData);
            }
            info["cases"] = unionCases;
            break;
        }
<<<<<<< HEAD
        case DataType::kVoidType:
        {
=======
        case DataType::data_type_t::kVoidType: {
>>>>>>> 8616dbe4
            info["type"] = "void";
            break;
        }
        default:
            throw internal_error("unknown data type");
    }
    return info;
}

string PythonGenerator::getBuiltinTypename(const BuiltinType *t)
{
    switch (t->getBuiltinType())
    {
        case BuiltinType::builtin_type_t::kBoolType:
            return "bool";
        case BuiltinType::builtin_type_t::kInt8Type:
            return "int8";
        case BuiltinType::builtin_type_t::kInt16Type:
            return "int16";
        case BuiltinType::builtin_type_t::kInt32Type:
            return "int32";
        case BuiltinType::builtin_type_t::kInt64Type:
            return "int64";
        case BuiltinType::builtin_type_t::kUInt8Type:
            return "uint8";
        case BuiltinType::builtin_type_t::kUInt16Type:
            return "uint16";
        case BuiltinType::builtin_type_t::kUInt32Type:
            return "uint32";
        case BuiltinType::builtin_type_t::kUInt64Type:
            return "uint64";
        case BuiltinType::builtin_type_t::kFloatType:
            return "float";
        case BuiltinType::builtin_type_t::kDoubleType:
            return "double";
        case BuiltinType::builtin_type_t::kStringType:
            return "string";
        case BuiltinType::builtin_type_t::kBinaryType:
            return "binary";
        default:
            throw internal_error("unknown builtin type");
    }
}

string PythonGenerator::filterName(const string &name)
{
    string result = name;
    if (result.size() >= m_suffixStripSize)
    {
        size_t pos = result.size() - m_suffixStripSize;
        if (result.substr(pos, m_suffixStripSize) == m_suffixStrip)
        {
            result.erase(pos, m_suffixStripSize);
        }
    }
    return result;
}

string PythonGenerator::convertComment(const string &comment, comment_type_t commentType)
{
    (void)commentType;
    // Longer patterns are ordered earlier than similar shorter patterns.
    static const char *const kCommentBegins[] = { "//!<", "//!", "///<", "///", "/*!<", "/*!", "/**<", "/**", "/*", 0 };
    static const char *const kCommentEnds[] = { "*/", 0 };

    string result = stripWhitespace(comment);
    int32_t i;
    uint32_t n;

    if (result.empty())
    {
        return result;
    }

    // Search for a matching comment begin to strip.
    for (i = 0; kCommentBegins[i] != 0; ++i)
    {
        size_t p = result.find(kCommentBegins[i]);
        if (p != string::npos)
        {
            // Remove the comment begin from the result.
            size_t l = strlen(kCommentBegins[i]);
            result = result.substr(p + l, result.size() - (p + l));
            break;
        }
    }

    // Check if we failed to find a matching comment begin.
    if (kCommentBegins[i] == 0)
    {
        throw internal_error("Unable to convert Doxygen comment in:" + result);
    }

    // Search for a matching comment end to strip. There may not be a comment end.
    for (i = 0; kCommentEnds[i] != 0; ++i)
    {
        size_t p = result.rfind(kCommentEnds[i]);
        if (p != string::npos)
        {
            // Remove the comment end from the result.
            result = result.substr(0, p);
            break;
        }
    }

    result = stripWhitespace(result);

    // Handle multiline comments.
    size_t p = 0;
    while (p < result.size())
    {
        // Erase over any whitespace, except newlines.
        for (n = 0; p + n < result.size(); ++n)
        {
            char c = result[p + n];
            if (c != ' ' && c != '\t')
            {
                break;
            }
        }
        if (n > 0)
        {
            result.erase(p, n);
        }

        if (p >= result.size())
        {
            break;
        }

        // Look for comment line headers.
        if (result[p] == '/' && result[p + 1] == '/' && result[p + 2] == '!')
        {
            result.erase(p, 3);
        }
        else if (result[p] == '/' && result[p + 1] == '/')
        {
            result.erase(p, 2);
        }
        else if (result[p] == '*')
        {
            result.erase(p, 1);
        }

        // Insert Python line comment start.
        result.insert(p, "#");

        // Find the next newline.
        p = result.find('\n', p + 1);
        if (p == string::npos)
        {
            break;
        }
        // Skip over the newline that we want to keep.
        ++p;
    }

    // Return comment converted to Python form.
    return result;
}

bool PythonGenerator::checkWhitespaceChar(char c)
{
    if (c == ' ' || c == '\t' || c == '\n' || c == '\r')
    {
        return true;
    }
    return false;
}

string PythonGenerator::stripWhitespace(const string &s)
{
    string result = s;
    int32_t i;
    uint32_t n;

    // Strip leading whitespace.
    for (n = 0, i = 0; i < (int)result.size(); ++i, ++n)
    {
        char c = result[i];

        if ((i < (int)result.size() - 1 && c == ' ' && !checkWhitespaceChar(result[i + 1])) || !checkWhitespaceChar(c))
        {
            break;
        }
    }
    if (n > 0)
    {
        result.erase(0, n);
    }

    // Strip trailing whitespace.
    for (n = 0, i = (int)result.size() - 1; i > 0; --i, ++n)
    {
        char c = result[i];
        if (!checkWhitespaceChar(c))
        {
            break;
        }
    }
    if (n > 0)
    {
        result.erase(i + 1, n);
    }

    return result;
}

void PythonGenerator::initPythonReservedWords()
{
    // Python reserved words
    reserverdWords.insert("and");
    reserverdWords.insert("assert");
    reserverdWords.insert("break");
    reserverdWords.insert("class");
    reserverdWords.insert("continue");
    reserverdWords.insert("def");
    reserverdWords.insert("del");
    reserverdWords.insert("elif");
    reserverdWords.insert("else");
    reserverdWords.insert("except");
    reserverdWords.insert("exec");
    reserverdWords.insert("finally");
    reserverdWords.insert("for");
    reserverdWords.insert("from");
    reserverdWords.insert("global");
    reserverdWords.insert("if");
    reserverdWords.insert("import");
    reserverdWords.insert("in");
    reserverdWords.insert("is");
    reserverdWords.insert("lambda");
    reserverdWords.insert("not");
    reserverdWords.insert("or");
    reserverdWords.insert("pass");
    reserverdWords.insert("print");
    reserverdWords.insert("raise");
    reserverdWords.insert("return");
    reserverdWords.insert("try");
    reserverdWords.insert("while");
}<|MERGE_RESOLUTION|>--- conflicted
+++ resolved
@@ -37,15 +37,8 @@
 // Code
 ////////////////////////////////////////////////////////////////////////////////
 
-<<<<<<< HEAD
 PythonGenerator::PythonGenerator(InterfaceDefinition *def) :
-Generator(def, kPython), m_suffixStrip(""), m_suffixStripSize(0)
-=======
-PythonGenerator::PythonGenerator(InterfaceDefinition *def)
-: Generator(def, generator_type_t::kPython)
-, m_suffixStrip("")
-, m_suffixStripSize(0)
->>>>>>> 8616dbe4
+Generator(def, generator_type_t::kPython), m_suffixStrip(""), m_suffixStripSize(0)
 {
     /* Set copyright rules. */
     if (m_def->hasProgramSymbol())
@@ -442,12 +435,8 @@
 
             switch (dataType->getDataType())
             {
-<<<<<<< HEAD
-                case DataType::kStructType:
+                case DataType::data_type_t::kStructType:
                 {
-=======
-                case DataType::data_type_t::kStructType: {
->>>>>>> 8616dbe4
                     StructType *structType = dynamic_cast<StructType *>(symbol);
                     if (structType == nullptr)
                     {
@@ -471,12 +460,8 @@
                     }
                     break;
                 }
-<<<<<<< HEAD
-                case DataType::kUnionType:
+                case DataType::data_type_t::kUnionType:
                 {
-=======
-                case DataType::data_type_t::kUnionType: {
->>>>>>> 8616dbe4
                     UnionType *unionType = dynamic_cast<UnionType *>(symbol);
                     if (unionType == nullptr)
                     {
@@ -506,12 +491,8 @@
                     }
                     break;
                 }
-<<<<<<< HEAD
-                case DataType::kAliasType:
+                case DataType::data_type_t::kAliasType:
                 {
-=======
-                case DataType::data_type_t::kAliasType: {
->>>>>>> 8616dbe4
                     AliasType *aliasType = dynamic_cast<AliasType *>(symbol);
                     if (aliasType == nullptr)
                         break;
@@ -608,21 +589,13 @@
     info["isNonEncapsulatedUnion"] = false;
     switch (t->getDataType())
     {
-<<<<<<< HEAD
-        case DataType::kAliasType:
+        case DataType::data_type_t::kAliasType:
         {
             info = getTypeInfo(t->getTrueDataType());
             break;
         }
-        case DataType::kArrayType:
-        {
-=======
-        case DataType::data_type_t::kAliasType: {
-            info = getTypeInfo(t->getTrueDataType());
-            break;
-        }
-        case DataType::data_type_t::kArrayType: {
->>>>>>> 8616dbe4
+        case DataType::data_type_t::kArrayType:
+        {
             // Array type requires the array element count to come after the variable/member name.
             ArrayType *a = dynamic_cast<ArrayType *>(t);
             assert(a);
@@ -631,31 +604,19 @@
             info["elementType"] = getTypeInfo(a->getElementType());
             break;
         }
-<<<<<<< HEAD
-        case DataType::kBuiltinType:
-        {
-=======
-        case DataType::data_type_t::kBuiltinType: {
->>>>>>> 8616dbe4
+        case DataType::data_type_t::kBuiltinType:
+        {
             assert(dynamic_cast<const BuiltinType *>(t));
             info["type"] = getBuiltinTypename(dynamic_cast<const BuiltinType *>(t));
             break;
         }
-<<<<<<< HEAD
-        case DataType::kEnumType:
+        case DataType::data_type_t::kEnumType:
         {
             info["type"] = "enum";
             break;
         }
-        case DataType::kFunctionType:
-        {
-=======
-        case DataType::data_type_t::kEnumType: {
-            info["type"] = "enum";
-            break;
-        }
-        case DataType::data_type_t::kFunctionType: {
->>>>>>> 8616dbe4
+        case DataType::data_type_t::kFunctionType:
+        {
             info["type"] = "function";
             FunctionType *funType = dynamic_cast<FunctionType *>(t);
             assert(funType);
@@ -677,33 +638,21 @@
             }
             break;
         }
-<<<<<<< HEAD
-        case DataType::kListType:
-        {
-=======
-        case DataType::data_type_t::kListType: {
->>>>>>> 8616dbe4
+        case DataType::data_type_t::kListType:
+        {
             const ListType *a = dynamic_cast<const ListType *>(t);
             assert(a);
             info["type"] = "list";
             info["elementType"] = getTypeInfo(a->getElementType());
             break;
         }
-<<<<<<< HEAD
-        case DataType::kStructType:
+        case DataType::data_type_t::kStructType:
         {
             info["type"] = "struct";
             break;
         }
-        case DataType::kUnionType:
-        {
-=======
-        case DataType::data_type_t::kStructType: {
-            info["type"] = "struct";
-            break;
-        }
-        case DataType::data_type_t::kUnionType: {
->>>>>>> 8616dbe4
+        case DataType::data_type_t::kUnionType:
+        {
             UnionType *unionType = dynamic_cast<UnionType *>(t);
             assert(unionType);
             info["type"] = "union";
@@ -822,12 +771,8 @@
             info["cases"] = unionCases;
             break;
         }
-<<<<<<< HEAD
-        case DataType::kVoidType:
-        {
-=======
-        case DataType::data_type_t::kVoidType: {
->>>>>>> 8616dbe4
+        case DataType::data_type_t::kVoidType:
+        {
             info["type"] = "void";
             break;
         }
