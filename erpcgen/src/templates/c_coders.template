--- conflicted
+++ resolved
@@ -1,14 +1,9 @@
 {% def decodeBuiltinType(info) --------------- BuiltinType %}
 {% if info.builtinType == "kStringType" %}
-<<<<<<< HEAD
-uint32_t {$info.stringLocalName}_len;
-char * {$info.stringLocalName}_local;
-codec->readString({$info.stringLocalName}_len, &{$info.stringLocalName}_local);
-=======
 {
     uint32_t {$info.stringLocalName}_len;
     char * {$info.stringLocalName}_local;
-    codec->readString(&{$info.stringLocalName}_len, &{$info.stringLocalName}_local);
+    codec->readString({$info.stringLocalName}_len, &{$info.stringLocalName}_local);
 {%  if info.stringAllocSize != info.stringLocalName & "_len" %}
     if ({$info.stringLocalName}_len <= {$info.stringAllocSize})
     {
@@ -16,7 +11,6 @@
 {% else %}
 {%   set indent = "" >%}
 {% endif  -- if info.stringAllocSize != info.stringLocalName & "_len" %}
->>>>>>> 3deecf2f
 {%  if ((source == "client" && info.withoutAlloc == false) or source == "server") %}
 {$indent}    {$info.name} = ({$info.builtinTypeName}) erpc_malloc(({$info.stringAllocSize} + 1) * sizeof(char));
 {%   if generateAllocErrorChecks == true %}
