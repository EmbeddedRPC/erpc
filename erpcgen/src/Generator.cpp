--- conflicted
+++ resolved
@@ -615,13 +615,10 @@
     else if (m_generatorType == generator_type_t::kPython)
     {
         return Annotation::program_lang_t::kPython;
-<<<<<<< HEAD
-=======
     }
     else if (m_generatorType == generator_type_t::kJava)
     {
         return Annotation::program_lang_t::kJava;
->>>>>>> 85d3dd86
     }
 
     throw internal_error("Unsupported generator type specified for annotation.");
