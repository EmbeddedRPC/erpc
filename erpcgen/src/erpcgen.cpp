/*
 * Copyright (c) 2014-2016, Freescale Semiconductor, Inc.
 * Copyright 2016-2023 NXP
 * All rights reserved.
 *
 *
 * SPDX-License-Identifier: BSD-3-Clause
 */

#include "erpc_version.h"

#include "CGenerator.hpp"
#include "ErpcLexer.hpp"
#include "InterfaceDefinition.hpp"
#include "Logging.hpp"
#include "PythonGenerator.hpp"
#include "JavaGenerator.hpp"
#include "SearchPath.hpp"
#include "UniqueIdChecker.hpp"
#include "options.hpp"
#include "types/Program.hpp"

#include <cstdint>
#include <cstdlib>
#include <stdexcept>
#include <vector>

/*!
 * @brief Entry point for the tool.
 */
int main(int argc, char *argv[], char *envp[]);

namespace erpcgen {
using namespace std;
////////////////////////////////////////////////////////////////////////////////
// Variables
////////////////////////////////////////////////////////////////////////////////

/*! The tool's name. */
const char k_toolName[] = "erpcgen";

/*! Current version number for the tool. */
const char k_version[] = ERPC_VERSION;

/*! Copyright string. */
const char k_copyright[] = "Copyright 2016-2021 NXP. All rights reserved.";

static const char *k_optionsDefinition[] = { "?|help",
                                             "V|version",
                                             "o:output <filePath>",
                                             "v|verbose",
                                             "I:path <filePath>",
                                             "g:generate <language>",
                                             "c:codec <codecType>",
                                             "p:package <packageName>",
                                             NULL };

/*! Help string. */
const char k_usageText[] =
    "\nOptions:\n\
  -?/--help                    Show this help\n\
  -V/--version                 Display tool version\n\
  -o/--output <filePath>       Set output directory path prefix\n\
  -v/--verbose                 Print extra detailed log information\n\
  -I/--path <filePath>         Add search path for imports\n\
  -g/--generate <language>     Select the output language (default is C)\n\
  -c/--codec <codecType>       Specify used codec type\n\
  -p/--package <packageName>   Java app package (com.example.app) (only for Java)\n\
\n\
Available languages (use with -g option):\n\
  c    C/C++\n\
  py   Python\n\
  java Java\n\
\n\
Available codecs (use with --c option):\n\
  basic   BasicCodec\n\
\n";

////////////////////////////////////////////////////////////////////////////////
// Code
////////////////////////////////////////////////////////////////////////////////

/*!
 * @brief Class that encapsulates the erpcgen tool.
 *
 * A single global logger instance is created during object construction. It is
 * never freed because we need it up to the last possible minute, when an
 * exception could be thrown.
 */
class erpcgenTool
{
protected:
    enum class verbose_type_t
    {
        kWarning,
        kInfo,
        kDebug,
        kExtraDebug
    }; /*!< Types of verbose outputs from erpcgen application. */

    enum class languages_t
    {
        kCLanguage,
        kPythonLanguage,
        kJavaLanguage,
    }; /*!< Generated outputs format. */

    typedef vector<string> string_vector_t; /*!< Vector of positional arguments. */

    int m_argc;                           /*!< Number of command line arguments. */
    char **m_argv;                        /*!< String value for each command line argument. */
    StdoutLogger *m_logger;               /*!< Singleton logger instance. */
    verbose_type_t m_verboseType;         /*!< Which type of log is need to set (warning, info, debug). */
    const char *m_outputFilePath;         /*!< Path to the output file. */
    const char *m_ErpcFile;               /*!< ERPC file. */
    string_vector_t m_positionalArgs;     /*!< Positional arguments. */
    languages_t m_outputLanguage;         /*!< Output language we're generating. */
    InterfaceDefinition::codec_t m_codec; /*!< Used codec type. */
    string m_javaPackageName;             /*!< Used java package. */

public:
    /*!
     * @brief Constructor.
     *
     * @param[in] argc Count of arguments in argv variable.
     * @param[in] argv Pointer to array of arguments.
     *
     * Creates the singleton logger instance.
     */
    erpcgenTool(int argc, char *argv[]) :
    m_argc(argc), m_argv(argv), m_logger(0), m_verboseType(verbose_type_t::kWarning), m_outputFilePath(NULL),
    m_ErpcFile(NULL), m_outputLanguage(languages_t::kCLanguage), m_codec(InterfaceDefinition::codec_t::kNotSpecified)
    {
        // create logger instance
        m_logger = new StdoutLogger();
        m_logger->setFilterLevel(Logger::log_level_t::kWarning);
        Log::setLogger(m_logger);
    }

    /*!
     * @brief Destructor.
     */
    ~erpcgenTool() {}

    /*!
     * @brief Reads the command line options passed into the constructor.
     *
     * This method can return a return code to its caller, which will cause the
     * tool to exit immediately with that return code value. Normally, though, it
     * will return -1 to signal that the tool should continue to execute and
     * all options were processed successfully.
     *
     * The Options class is used to parse command line options. See
     * #k_optionsDefinition for the list of options and #k_usageText for the
     * descriptive help for each option.
     *
     * @retval -1 The options were processed successfully. Let the tool run normally.
     * @return A zero or positive result is a return code value that should be
     *      returned from the tool as it exits immediately.
     */
    int processOptions()
    {
        Options options(*m_argv, k_optionsDefinition);
        OptArgvIter iter(--m_argc, ++m_argv);

        // process command line options
        int optchar;
        const char *optarg;
        while ((optchar = options(iter, optarg)))
        {
            switch (optchar)
            {
                case '?':
                {
                    printUsage(options);
                    return 0;
                }

                case 'V':
                {
                    printf("%s %s\n%s\n", k_toolName, k_version, k_copyright);
                    return 0;
                }

                case 'o':
                {
                    m_outputFilePath = optarg;
                    break;
                }

                case 'v':
                {
                    if (m_verboseType != verbose_type_t::kExtraDebug)
                    {
                        m_verboseType = (verbose_type_t)(((int)m_verboseType) + 1);
                    }
                    break;
                }

                case 'I':
                {
                    PathSearcher::getGlobalSearcher().addSearchPath(optarg);
                    break;
                }

                case 'g':
                {
                    string lang = optarg;
                    if (lang == "c")
                    {
                        m_outputLanguage = languages_t::kCLanguage;
                    }
                    else if (lang == "py")
                    {
                        m_outputLanguage = languages_t::kPythonLanguage;
                    }
                    else if (lang == "java")
                    {
                        m_outputLanguage = languages_t::kJavaLanguage;
                    }
                    else
                    {
                        Log::error("error: unknown language %s", lang.c_str());
                        return 1;
                    }
                    break;
                }

                case 'c':
                {
                    string codec = optarg;
                    if (codec.compare("basic") == 0)
                    {
                        m_codec = InterfaceDefinition::codec_t::kBasicCodec;
                    }
                    else
                    {
                        Log::error("error: unknown codec type %s", codec.c_str());
                        return 1;
                    }
                    break;
                }

                case 'p':
                {
                    m_javaPackageName = optarg;
                    break;
                }

                default:
                {
                    Log::error("error: unrecognized option\n\n");
                    printUsage(options);
                    return 0;
                }
            }
        }

        // handle positional args
        if (iter.index() < m_argc)
        {
            //            Log::debug("positional args:\n");
            int i;
            for (i = iter.index(); i < m_argc; ++i)
            {
                //                Log::debug("%d: %s\n", i - iter.index(), m_argv[i]);
                m_positionalArgs.push_back(m_argv[i]);
            }
        }

        // all is well
        return -1;
    }

    /*!
     * @brief Prints help for the tool.
     *
     * @param[in] options Options, which can be used.
     */
    void printUsage(const Options &options)
    {
        options.usage(cout, "files...");
        printf(k_usageText);
    }

    /*!
     * @brief Core of the tool.
     *
     * Calls processOptions() to handle command line options before performing the
     * real work the tool does.
     *
     * @retval 1 The functions wasn't processed successfully.
     * @retval 0 The function was processed successfully.
     *
     * @exception Log::error This function is called, when function wasn't
     *              processed successfully.
     * @exception runtime_error Thrown, when positional args is empty.
     */
    int run()
    {
        try
        {
            // read command line options
            int result;
            if ((result = processOptions()) != -1)
            {
                return result;
            }

            // set verbose logging
            setVerboseLogging();

            // check argument values
            checkArguments();
            if (!m_positionalArgs.size())
            {
                throw runtime_error("no input file provided");
            }

            m_ErpcFile = m_positionalArgs[0].c_str();
            if (!m_outputFilePath)
            {
                m_outputFilePath = "";
            }

            // Parse and build definition model.
            InterfaceDefinition def;
            def.parse(m_ErpcFile);

            // Check for duplicate function IDs
            UniqueIdChecker uniqueIdCheck;
            uniqueIdCheck.makeIdsUnique(def);

            std::filesystem::path filePath(m_ErpcFile);
            def.setProgramInfo(filePath.filename().generic_string(), m_outputFilePath, m_codec);

            switch (m_outputLanguage)
            {
                case languages_t::kCLanguage:
                {
                    CGenerator(&def).generate();
                    break;
                }
                case languages_t::kPythonLanguage:
                {
                    PythonGenerator(&def).generate();
                    break;
<<<<<<< HEAD
                }
=======
                case languages_t::kJavaLanguage:
                    // TODO: Check java package
                    JavaGenerator(&def, m_javaPackageName).generate();
                    break;
>>>>>>> 7b7c55f0
            }
        }
        catch (exception &e)
        {
            Log::error("error: %s\n", e.what());
            return 1;
        }
        catch (...)
        {
            Log::error("error: unexpected exception\n");
            return 1;
        }

        return 0;
    }

    /*!
     * @brief Validate arguments that can be checked.
     *
     * @exception runtime_error Thrown if an argument value fails to pass validation.
     */
    void checkArguments()
    {
        //      if (m_outputFilePath == NULL)
        //      {
        //          throw runtime_error("no output file was specified");
        //      }
    }

    /*!
     * @brief Turns on verbose logging.
     */
    void setVerboseLogging()
    {
        // verbose only affects the INFO and DEBUG filter levels
        // if the user has selected quiet mode, it overrides verbose
        switch (m_verboseType)
        {
            case verbose_type_t::kWarning:
            {
                Log::getLogger()->setFilterLevel(Logger::log_level_t::kWarning);
                break;
            }
            case verbose_type_t::kInfo:
            {
                Log::getLogger()->setFilterLevel(Logger::log_level_t::kInfo);
                break;
            }
            case verbose_type_t::kDebug:
            {
                Log::getLogger()->setFilterLevel(Logger::log_level_t::kDebug);
                break;
            }
            case verbose_type_t::kExtraDebug:
            {
                Log::getLogger()->setFilterLevel(Logger::log_level_t::kDebug2);
                break;
            }
        }
    }
};

} // namespace erpcgen

/*!
 * @brief Main application entry point.
 *
 * Creates a tool instance and lets it take over.
 */
int main(int argc, char *argv[], char *envp[])
{
    (void)envp;
    try
    {
        return erpcgen::erpcgenTool(argc, argv).run();
    }
    catch (...)
    {
        Log::error("error: unexpected exception\n");
        return 1;
    }

    return 0;
}<|MERGE_RESOLUTION|>--- conflicted
+++ resolved
@@ -345,14 +345,13 @@
                 {
                     PythonGenerator(&def).generate();
                     break;
-<<<<<<< HEAD
-                }
-=======
+                }
                 case languages_t::kJavaLanguage:
+                {
                     // TODO: Check java package
                     JavaGenerator(&def, m_javaPackageName).generate();
                     break;
->>>>>>> 7b7c55f0
+                }
             }
         }
         catch (exception &e)
