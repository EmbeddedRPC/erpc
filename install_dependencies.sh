#!/bin/bash

# exit when any command fails
set -e

unameOut="$(uname -s)"
case "${unameOut}" in
Linux*)
    echo "Linux os detected."
    DEBIAN_FRONTEND=noninteractive sudo apt-get update -qq --yes
    echo "Installing dependencies."
    DEBIAN_FRONTEND=noninteractive sudo apt-get install python3 bison flex libboost-dev libboost-filesystem-dev libboost-system-dev --yes
    if [ "$1" = "clang" ]; then
        echo "Installing clang compiler."
        DEBIAN_FRONTEND=noninteractive sudo apt-get install clang
    else
        echo "Installing default gnu compiler."
        DEBIAN_FRONTEND=noninteractive sudo apt-get install gcc g++
    fi
    sudo pip3 install -U pytest pyyaml
    sudo apt-get autoremove --yes
    ;;
Darwin*)
    echo "Mac os detected."
    brew update
<<<<<<< HEAD
    brew install python3 boost bison flex -v -f 2>&1
    sudo pip3 install tornado
    sudo pip3 install --user nose
    sudo pip3 install pytest --upgrade --ignore-installed six
    sudo pip3 install pyyaml
=======
    echo "Installing dependencies."
    brew install python3 bison flex -v -f 2>&1 && brew upgrade boost || true
    curl "https://bootstrap.pypa.io/pip/2.7/get-pip.py" | sudo python3
    sudo pip install tornado
    sudo pip install --user nose
    sudo pip install pytest --upgrade --ignore-installed six
>>>>>>> 3deecf2f
    ;;
*)
    echo "Unknown or currently unsupported os: ${unameOut}"
    ;;
esac<|MERGE_RESOLUTION|>--- conflicted
+++ resolved
@@ -23,20 +23,12 @@
 Darwin*)
     echo "Mac os detected."
     brew update
-<<<<<<< HEAD
+    echo "Installing dependencies."
     brew install python3 boost bison flex -v -f 2>&1
     sudo pip3 install tornado
     sudo pip3 install --user nose
     sudo pip3 install pytest --upgrade --ignore-installed six
     sudo pip3 install pyyaml
-=======
-    echo "Installing dependencies."
-    brew install python3 bison flex -v -f 2>&1 && brew upgrade boost || true
-    curl "https://bootstrap.pypa.io/pip/2.7/get-pip.py" | sudo python3
-    sudo pip install tornado
-    sudo pip install --user nose
-    sudo pip install pytest --upgrade --ignore-installed six
->>>>>>> 3deecf2f
     ;;
 *)
     echo "Unknown or currently unsupported os: ${unameOut}"
