--- conflicted
+++ resolved
@@ -64,22 +64,7 @@
           command: powershell.exe .\install_dependencies.ps1 VS
       - run: powershell.exe  "& 'C:\Program Files (x86)\Microsoft Visual Studio\2019\BuildTools\MSBuild\Current\Bin\MSBuild.exe' .\erpcgen\VisualStudio_v14\erpcgen.sln /property:Configuration=Release"
       - store_artifacts:
-<<<<<<< HEAD
           path: ./erpcgen/VisualStudio_v14/Release/erpcgen.exe
-=======
-          path: ./Release/Darwin/erpcgen/erpcgen
-  build-windows-mingw:
-    executor:
-      name: win/default
-      size: large
-    steps:
-      - checkout
-      - run: powershell.exe .\install_dependencies.ps1
-      - run: powershell.exe .\mingw64\bin\mingw32-make erpcgen
-      - store_artifacts:
-          path: ./Release/MINGW64/erpcgen/erpcgen.exe
->>>>>>> 8f77dad9
-
 workflows:
   build-workflow:
     jobs:
@@ -87,9 +72,5 @@
       - build-linux-clang
       - build-mac-gcc
       - build-mac-clang
-<<<<<<< HEAD
       - build-windows-mingw
-      - build-windows-VS
-=======
-      - build-windows-mingw
->>>>>>> 8f77dad9
+      - build-windows-VS