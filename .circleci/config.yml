--- conflicted
+++ resolved
@@ -3,12 +3,7 @@
 jobs:
   build-linux-gcc:
     machine:
-<<<<<<< HEAD
-      image: ubuntu-2004:202111-02 # https://circleci.com/developer/machine/image/ubuntu-2004
-    resource_class: medium
-=======
       image: ubuntu-2204:2022.04.2 #https://circleci.com/developer/machine/image/ubuntu-2204 pick LTS
->>>>>>> 3deecf2f
     steps:
       - checkout
       - run: chmod u+x install_dependencies.sh && ./install_dependencies.sh
@@ -17,12 +12,7 @@
           path: ./Release/Linux/erpcgen/erpcgen
   build-linux-clang:
     machine:
-<<<<<<< HEAD
-      image: ubuntu-2004:202111-02 # https://circleci.com/developer/machine/image/ubuntu-2004
-    resource_class: medium
-=======
       image: ubuntu-2204:2022.04.2 #https://circleci.com/developer/machine/image/ubuntu-2204 pick LTS
->>>>>>> 3deecf2f
     steps:
       - checkout
       - run: chmod u+x install_dependencies.sh && ./install_dependencies.sh clang
@@ -56,12 +46,5 @@
     jobs:
       - build-linux-gcc
       - build-linux-clang
-<<<<<<< HEAD
       - build-mac-gcc
-      - build-mac-clang
-=======
-      # - build-mac-gcc # Mac is on going, or it can be hosted on company computer.
-      # - build-mac-clang
-
-# VS Code Extension Version: 1.5.1
->>>>>>> 3deecf2f
+      - build-mac-clang